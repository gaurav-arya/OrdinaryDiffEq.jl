--- conflicted
+++ resolved
@@ -419,11 +419,21 @@
   @test sim.𝒪est[:final] ≈ OrdinaryDiffEq.alg_order(alg) atol=testTol
 end
 
-<<<<<<< HEAD
 alg = DGLDDRK73_C()
-=======
+for prob in test_problems_only_time
+  sim = test_convergence(dts, prob, alg)
+  @test sim.𝒪est[:final] ≈ OrdinaryDiffEq.alg_order(alg) atol=testTol
+end
+for prob in test_problems_linear
+  sim = test_convergence(dts, prob, alg)
+  @test sim.𝒪est[:final] ≈ OrdinaryDiffEq.alg_order(alg) atol=testTol
+end
+for prob in test_problems_nonlinear
+  sim = test_convergence(dts, prob, alg)
+  @test sim.𝒪est[:final] ≈ OrdinaryDiffEq.alg_order(alg) atol=testTol
+end
+
 alg = DGLDDRK84_C()
->>>>>>> 668e731d
 for prob in test_problems_only_time
   sim = test_convergence(dts, prob, alg)
   @test sim.𝒪est[:final] ≈ OrdinaryDiffEq.alg_order(alg) atol=testTol
