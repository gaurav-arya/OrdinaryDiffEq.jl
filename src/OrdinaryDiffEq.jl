--- conflicted
+++ resolved
@@ -175,15 +175,11 @@
 
   export VCAB3, VCAB4, VCAB5, VCABM3, VCABM4, VCABM5
 
-<<<<<<< HEAD
-  export AN5, JVODE
-=======
   export VCABM
 
   export ABCN2
 
-  export AN5
->>>>>>> 7343e7ba
+  export AN5, JVODE
 
   export ABDF2
 
