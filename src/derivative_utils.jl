function calc_tderivative!(integrator, cache, dtd1, repeat_step)
  @inbounds begin
    @unpack t,dt,uprev,u,f,p = integrator
    @unpack du2,fsalfirst,dT,tf,linsolve_tmp = cache

    # Time derivative
    if !repeat_step # skip calculation if step is repeated
      if DiffEqBase.has_tgrad(f)
        f.tgrad(dT, uprev, p, t)
      else
        tf.uprev = uprev
        tf.p = p
        derivative!(dT, tf, t, du2, integrator, cache.grad_config)
      end
    end

    f(fsalfirst, uprev, p, t)
    @. linsolve_tmp = fsalfirst + dtd1*dT
  end
end

"""
    calc_J!(integrator,cache,is_compos)

Interface for calculating the jacobian.

For constant caches, a new jacobian object is returned whereas for mutable
caches `cache.J` is updated. In both cases, if `integrator.f` has a custom
jacobian update function, then it will be called for the update. Otherwise,
either ForwardDiff or finite difference will be used depending on the
`jac_config` of the cache.
"""
function calc_J!(integrator, cache::OrdinaryDiffEqConstantCache, is_compos)
  @unpack t,dt,uprev,u,f,p = integrator
  if DiffEqBase.has_jac(f)
    J = f.jac(uprev, p, t)
  else
    error("Jacobian wrapper for constant caches not yet implemented") #TODO
  end
  is_compos && (integrator.eigen_est = opnorm(J, Inf))
  return J
end
function calc_J!(integrator, cache::OrdinaryDiffEqMutableCache, is_compos)
  @unpack t,dt,uprev,u,f,p = integrator
  J = cache.J
  if DiffEqBase.has_jac(f)
    f.jac(J, uprev, p, t)
  else
    @unpack du1,uf,jac_config = cache
    uf.t = t
    uf.p = p
    jacobian!(J, uf, uprev, du1, integrator, jac_config)
  end
  is_compos && (integrator.eigen_est = opnorm(J, Inf))
end

"""
    WOperator(mass_matrix,gamma,J[;cache=nothing,transform=false])

A linear operator that represents the W matrix of an ODEProblem, defined as

```math
W = MM - \\gamma J
```

or, if `transform=true`:

```math
W = \\frac{1}{\\gamma}MM - J
```

where `MM` is the mass matrix (a regular `AbstractMatrix` or a `UniformScaling`),
`γ` is a real number proportional to the time step, and `J` is the Jacobian
operator (must be a `AbstractDiffEqLinearOperator`).

`WOperator` supports lazy `*` and `mul!` operations, the latter utilizing an
internal cache (can be specified in the constructor; default to regular `Vector`).
It supports all of `AbstractDiffEqLinearOperator`'s interface.
"""
mutable struct WOperator{T,
  MType <: Union{UniformScaling,AbstractMatrix},
  GType <: Real,
  JType <: DiffEqBase.AbstractDiffEqLinearOperator{T},
  CType <: AbstractVector
  } <: DiffEqBase.AbstractDiffEqLinearOperator{T}
  mass_matrix::MType
  gamma::GType
  J::JType
  cache::CType
  transform::Bool
  function WOperator(mass_matrix, gamma, J; cache=nothing, transform=false)
    T = eltype(J)
    # Convert mass_matrix, if needed
    if !isa(mass_matrix, Union{AbstractMatrix,UniformScaling})
      mass_matrix = convert(AbstractMatrix, mass_matrix)
    end
    # Construct the cache, default to regular vector
    if cache == nothing
      cache = Vector{T}(undef, size(J, 1))
    end
    new{T,typeof(mass_matrix),typeof(gamma),typeof(J),typeof(cache)}(mass_matrix,gamma,J,cache,transform)
  end
end
set_gamma!(W::WOperator, gamma) = (W.gamma = gamma; W)
DiffEqBase.update_coefficients!(W::WOperator,u,p,t) = (update_coefficients!(W.J,u,p,t); W)
function Base.convert(::Type{AbstractMatrix}, W::WOperator)
  if W.transform
    W.mass_matrix / W.gamma - convert(AbstractMatrix,W.J)
  else
    W.mass_matrix - W.gamma * convert(AbstractMatrix,W.J)
  end
end
function Base.convert(::Type{Number}, W::WOperator)
  if W.transform
    W.mass_matrix / W.gamma - convert(Number,W.J)
  else
    W.mass_matrix - W.gamma * convert(Number,W.J)
  end
end
Base.size(W::WOperator, args...) = size(W.J, args...)
function Base.getindex(W::WOperator, i::Int)
  if W.transform
    W.mass_matrix[i] / W.gamma - W.J[i]
  else
    W.mass_matrix[i] - W.gamma * W.J[i]
  end
end
function Base.getindex(W::WOperator, I::Vararg{Int,N}) where {N}
  if W.transform
    W.mass_matrix[I...] / W.gamma - W.J[I...]
  else
    W.mass_matrix[I...] - W.gamma * W.J[I...]
  end
end
function Base.:*(W::WOperator, x::Union{AbstractVecOrMat,Number})
  if W.transform
    (W.mass_matrix*x) / W.gamma - W.J*x
  else
    W.mass_matrix*x - W.gamma * (W.J*x)
  end
end
function Base.:\(W::WOperator, x::Union{AbstractVecOrMat,Number})
  if size(W) == () # scalar operator
    convert(Number,W) \ x
  else
    convert(AbstractMatrix,W) \ x
  end
end
function LinearAlgebra.mul!(Y::AbstractVecOrMat, W::WOperator, B::AbstractVecOrMat)
  if W.transform
    # Compute mass_matrix * B
    if isa(W.mass_matrix, UniformScaling)
      a = W.mass_matrix.λ / W.gamma
      @. Y = a * B
    else
      mul!(Y, W.mass_matrix, B)
      lmul!(1/W.gamma, Y)
    end
    # Compute J * B and subtract
    mul!(W.cache, W.J, B)
    Y .-= W.cache
  else
    # Compute mass_matrix * B
    if isa(W.mass_matrix, UniformScaling)
      @. Y = W.mass_matrix.λ * B
    else
      mul!(Y, W.mass_matrix, B)
    end
    # Compute J * B
    mul!(W.cache, W.J, B)
    # Subtract result
    axpy!(-W.gamma, W.cache, Y)
  end
end

function calc_W!(integrator, cache::OrdinaryDiffEqMutableCache, dtgamma, repeat_step, W_transform=false)
  @inbounds begin
    @unpack t,dt,uprev,u,f,p = integrator
<<<<<<< HEAD
    @unpack J,W = cache
    mass_matrix = integrator.sol.prob.mass_matrix
=======
    @unpack J,W,jac_config = cache
    mass_matrix = integrator.f.mass_matrix
>>>>>>> 8f0e2bf8
    is_compos = typeof(integrator.alg) <: CompositeAlgorithm
    alg = unwrap_alg(integrator, true)

    # calculate W
    new_W = true
    if DiffEqBase.has_invW(f)
      # skip calculation of inv(W) if step is repeated
      !repeat_step && W_transform ? f.invW_t(W, uprev, p, dtgamma, t) :
                                    f.invW(W, uprev, p, dtgamma, t) # W == inverse W
      is_compos && calc_J!(integrator, cache, true)

    else
      # skip calculation of J if step is repeated
      if repeat_step || (alg_can_repeat_jac(alg) &&
                         (!integrator.last_stepfail && cache.newton_iters == 1 &&
                          cache.ηold < alg.new_jac_conv_bound))
        new_jac = false
      else
        new_jac = true
        calc_J!(integrator, cache, is_compos)
      end
      # skip calculation of W if step is repeated
      if !repeat_step && (!alg_can_repeat_jac(alg) ||
                          (integrator.iter < 1 || new_jac ||
                           abs(dt - (t-integrator.tprev)) > 100eps(typeof(integrator.t))))
        if DiffEqBase.has_jac(f) && isa(f.jac_prototype, DiffEqBase.AbstractDiffEqLinearOperator)
          set_gamma!(W, dtgamma)
          # W.transform = W_transform # necessary?
        else # compute W as a dense matrix
          if W_transform
            for j in 1:length(u), i in 1:length(u)
                W[i,j] = mass_matrix[i,j]/dtgamma - J[i,j]
            end
          else
            for j in 1:length(u), i in 1:length(u)
                W[i,j] = mass_matrix[i,j] - dtgamma*J[i,j]
            end
          end
        end
      else
        new_W = false
      end
    end
    return new_W
  end
end

function calc_W!(integrator, cache::OrdinaryDiffEqConstantCache, dtgamma, repeat_step, W_transform=false)
  @unpack t,uprev,f = integrator
  @unpack uf = cache
  mass_matrix = integrator.sol.prob.mass_matrix
  # calculate W
  uf.t = t
  isarray = typeof(uprev) <: AbstractArray
  iscompo = typeof(integrator.alg) <: CompositeAlgorithm
  if !W_transform
    if DiffEqBase.has_jac(f) && isa(f.jac_prototype, DiffEqBase.AbstractDiffEqLinearOperator)
      W = WOperator(mass_matrix, dtgamma, deepcopy(f.jac_prototype); transform=false)
    else
      if isarray
        J = ForwardDiff.jacobian(uf,uprev)
      else
        J = ForwardDiff.derivative(uf,uprev)
      end
      W = mass_matrix - dtgamma*J
    end
  else
    if DiffEqBase.has_jac(f) && isa(f.jac_prototype, DiffEqBase.AbstractDiffEqLinearOperator)
      W = WOperator(mass_matrix, dtgamma, deepcopy(f.jac_prototype); transform=true)
    else
      if isarray
        J = ForwardDiff.jacobian(uf,uprev)
      else
        J = ForwardDiff.derivative(uf,uprev)
      end
      W = mass_matrix*inv(dtgamma) - J
    end
  end
  iscompo && (integrator.eigen_est = isarray ? opnorm(J, Inf) : J)
  W
end

function calc_rosenbrock_differentiation!(integrator, cache, dtd1, dtgamma, repeat_step, W_transform)
  calc_tderivative!(integrator, cache, dtd1, repeat_step)
  calc_W!(integrator, cache, dtgamma, repeat_step, W_transform)
  return nothing
end<|MERGE_RESOLUTION|>--- conflicted
+++ resolved
@@ -176,13 +176,8 @@
 function calc_W!(integrator, cache::OrdinaryDiffEqMutableCache, dtgamma, repeat_step, W_transform=false)
   @inbounds begin
     @unpack t,dt,uprev,u,f,p = integrator
-<<<<<<< HEAD
     @unpack J,W = cache
-    mass_matrix = integrator.sol.prob.mass_matrix
-=======
-    @unpack J,W,jac_config = cache
     mass_matrix = integrator.f.mass_matrix
->>>>>>> 8f0e2bf8
     is_compos = typeof(integrator.alg) <: CompositeAlgorithm
     alg = unwrap_alg(integrator, true)
 
