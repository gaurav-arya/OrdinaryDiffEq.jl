--- conflicted
+++ resolved
@@ -92,8 +92,13 @@
 
 const γₖ = @SVector[sum(1//j for j in 1:k) for k in 1:6]
 
-<<<<<<< HEAD
-###FBDF
+error_constant(integrator, order) = error_constant(integrator, integrator.alg, order)
+function error_constant(integrator, alg::QNDF, k)
+  @unpack γₖ = integrator.cache
+  κ = alg.kappa[k]
+  κ*γₖ[k] + inv(k+1)
+end
+
 function compute_weights!(ts,k,weights)
   for i = 1:k+1
       weights[i] = one(eltype(weights))
@@ -106,7 +111,6 @@
       weights[i] = 1/weights[i]
   end
 end
-
 
 function calc_Lagrange_interp(k,weights,t,ts,u_history,u::Number)
   #@show t,ts,u_history
@@ -169,11 +173,4 @@
     c1 = c2
   end
   return c
-=======
-error_constant(integrator, order) = error_constant(integrator, integrator.alg, order)
-function error_constant(integrator, alg::QNDF, k)
-  @unpack γₖ = integrator.cache
-  κ = alg.kappa[k]
-  κ*γₖ[k] + inv(k+1)
->>>>>>> 089aa046
 end