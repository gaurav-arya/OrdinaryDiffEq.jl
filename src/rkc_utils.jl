# This function calculates the largest eigenvalue
# (absolute value wise) by power iteration.
const RKCAlgs = Union{RKC,IRKC,ESERK4,ESERK5,SERK2v2}
function maxeig!(integrator, cache::OrdinaryDiffEqConstantCache)
  isfirst = integrator.iter == 1 || integrator.u_modified
  @unpack t, dt, uprev, u, f, p, fsalfirst = integrator
  maxiter = (typeof(integrator.alg) <: Union{ESERK4,ESERK5,SERK2v2}) ? 100 : 50

  safe = (typeof(integrator.alg) <: RKCAlgs) ? 1.0 : 1.2
  # Initial guess for eigenvector `z`
  if isfirst
    if typeof(integrator.alg) <: RKCAlgs
      if integrator.alg isa IRKC
        z = cache.du₂
      else
        z = fsalfirst
      end
    else
      fz = fsalfirst
      z = f(fz, p, t)
      integrator.destats.nf += 1
    end
  else
    z = cache.zprev
  end
  # Perturbation
  u_norm = integrator.opts.internalnorm(uprev,t)
  z_norm = integrator.opts.internalnorm(z,t)
  pert   = eps(u_norm)
  sqrt_pert = sqrt(pert)
  is_u_zero = u_norm == zero(u_norm)
  is_z_zero = z_norm == zero(z_norm)
  # Normalize `z` such that z-u lie in a circle
  if ( !is_u_zero && !is_z_zero )
    dz_u = u_norm * sqrt_pert
    quot = dz_u/z_norm
    z = uprev + quot*z
  elseif !is_u_zero
    dz_u = u_norm * sqrt_pert
    z = uprev + uprev*dz_u
  elseif !is_z_zero
    dz_u = pert
    quot = dz_u/z_norm
    z *= quot
  else
    dz_u = pert
    z = dz_u
  end # endif
  # Start power iteration
  integrator.eigen_est = 0
  for iter in 1:maxiter
    if integrator.alg isa IRKC
      fz = f.f2(z, p, t)
      tmp = fz - cache.du₂
    else
      fz = f(z, p, t)
      integrator.destats.nf += 1
      tmp = fz - fsalfirst
    end
    Δ  = integrator.opts.internalnorm(tmp,t)
    eig_prev = integrator.eigen_est
    integrator.eigen_est = Δ/dz_u * safe
    # Convergence
    if typeof(integrator.alg) <: RKCAlgs # To match the constants given in the paper
      if iter >= 2 && abs(eig_prev - integrator.eigen_est) < max(integrator.eigen_est,1.0/integrator.opts.dtmax)*0.01
        integrator.eigen_est *= 1.2
        # Store the eigenvector
        cache.zprev = z - uprev
        return true
      end
    else
      if iter >= 2 && abs(eig_prev - integrator.eigen_est) < integrator.eigen_est*0.05
        # Store the eigenvector
        cache.zprev = z
        return true
      end
    end

    # Next `z`
    if Δ != zero(Δ)
      quot = dz_u/Δ
      z = uprev + quot*tmp
    else
      # An arbitrary change on `z`
      nind = length(z)
      if (nind != 1)
        ind = 1 + iter % nind
        z[ind] = uprev[ind] - (z[ind] - uprev[ind])
      else
        z = -z
      end
    end
  end
  return false
end

function maxeig!(integrator, cache::OrdinaryDiffEqMutableCache)
  isfirst = integrator.iter == 1 || integrator.u_modified
  @unpack t, dt, uprev, u, f, p, fsalfirst = integrator
  fz, z, atmp = cache.k, cache.tmp, cache.atmp
  ccache = cache.constantcache
  maxiter = (typeof(integrator.alg) <: Union{ESERK4,ESERK5,SERK2v2}) ? 100 : 50
  safe = (typeof(integrator.alg) <: RKCAlgs) ? 1.0 : 1.2
  # Initial guess for eigenvector `z`
  if isfirst
    if typeof(integrator.alg) <: RKCAlgs
      if integrator.alg isa IRKC
        @.. z = cache.du₂
      else
        @.. z = fsalfirst
      end
    else
      @.. fz = u
      f(z, fz, p, t)
      integrator.destats.nf += 1
    end
  else
    @.. z = ccache.zprev
  end
  # Perturbation
  u_norm = integrator.opts.internalnorm(uprev,t)
  z_norm = integrator.opts.internalnorm(z,t)
  pert   = eps(u_norm)
  sqrt_pert = sqrt(pert)
  is_u_zero = u_norm == zero(u_norm)
  is_z_zero = z_norm == zero(z_norm)
  # Normalize `z` such that z-u lie in a circle
  if ( !is_u_zero && !is_z_zero )
    dz_u = u_norm * sqrt_pert
    quot = dz_u/z_norm
    @.. z = uprev + quot*z
  elseif !is_u_zero
    dz_u = u_norm * sqrt_pert
    @.. z = uprev + uprev*dz_u
  elseif !is_z_zero
    dz_u = pert
    quot = dz_u/z_norm
    @.. z *= quot
  else
    dz_u = pert
    @.. z = dz_u
  end # endif
  # Start power iteration
  integrator.eigen_est = 0
  for iter in 1:maxiter
    if integrator.alg isa IRKC
      f.f2(fz, z, p, t)
      @.. atmp = fz - cache.du₂
    else
      f(fz, z, p, t)
      integrator.destats.nf += 1
      @.. atmp = fz - fsalfirst
    end
    Δ  = integrator.opts.internalnorm(atmp,t)
    eig_prev = integrator.eigen_est
    integrator.eigen_est = Δ/dz_u * safe
    # Convergence
    if typeof(integrator.alg) <: RKCAlgs # To match the constants given in the paper
      if iter >= 2 && abs(eig_prev - integrator.eigen_est) < max(integrator.eigen_est,1.0/integrator.opts.dtmax)*0.01
        integrator.eigen_est *= 1.2
        # Store the eigenvector
        @.. ccache.zprev = z - uprev
        return true
      end
    else
      if iter >= 2 && abs(eig_prev - integrator.eigen_est) < integrator.eigen_est*0.05
        # Store the eigenvector
        @.. ccache.zprev = z
        return true
      end
    end
    # Next `z`
    if Δ != zero(Δ)
      quot = dz_u/Δ
      @.. z = uprev + quot*atmp
    else
      # An arbitrary change on `z`
      nind = length(uprev)
      if (nind != 1)
        ind = 1 + iter % nind
        z[ind] = uprev[ind] - (z[ind] - uprev[ind])
      else
        z = -z
      end
    end
  end
  return false
end
"""
    choosedeg!(cache) -> nothing

Calculate `mdeg = ms[deg_index]` (the degree of the Chebyshev polynomial)
and `cache.start` (the start index of recurrence parameters for that
degree), where `recf` are the `μ,κ` pairs
for the `mdeg` degree method. The `κ` for `stage-1` for every degree
is 0 therefore it's not included in `recf`
  """
function choosedeg!(cache::T) where T
  isconst = T <: OrdinaryDiffEqConstantCache
  isconst || ( cache = cache.constantcache )
  start = 1
  @inbounds for i in 1:size(cache.ms,1)
<<<<<<< HEAD
    recind += cache.ms[i]
    if cache.ms[i] >= cache.mdeg
      cache.mdeg = i
      cache.recind = recind
=======
    if cache.ms[i] >= cache.mdeg
      cache.deg_index = i
      cache.mdeg = cache.ms[i]
      cache.start = start
>>>>>>> ded977c4
      break
    end
    start += cache.ms[i]*2 - 1
  end
  return nothing
end


function choosedeg_SERK!(integrator,cache::T) where T
  isconst = T <: OrdinaryDiffEqConstantCache
  isconst || ( cache = cache.constantcache )
  @unpack ms = cache
  start = 1
  @inbounds for i in 1:size(ms,1)
    if ms[i] < cache.mdeg
      start += ms[i]+1
    else
      cache.start = start
      cache.mdeg = ms[i]
      break
    end
  end
  if integrator.alg isa ESERK5
    if cache.mdeg <= 20
      cache.internal_deg = 2
    elseif cache.mdeg <= 50
      cache.internal_deg = 5
    elseif cache.mdeg <= 100
      cache.internal_deg = 10
    elseif cache.mdeg <= 500
      cache.internal_deg = 50
    elseif cache.mdeg <= 1000
      cache.internal_deg = 100
    elseif cache.mdeg <= 2000
      cache.internal_deg = 200
    end
  end

  if integrator.alg isa ESERK4
    if cache.mdeg <= 20
      cache.internal_deg = 2
    elseif cache.mdeg <= 100
      cache.internal_deg = 10
    elseif cache.mdeg <= 500
      cache.internal_deg = 25
    elseif cache.mdeg <= 1000
      cache.internal_deg = 100
    elseif cache.mdeg <= 4000
      cache.internal_deg = 200
    end
  end

  if integrator.alg isa SERK2v2
    cache.internal_deg = cache.mdeg/10
  end
  return nothing
end<|MERGE_RESOLUTION|>--- conflicted
+++ resolved
@@ -200,17 +200,10 @@
   isconst || ( cache = cache.constantcache )
   start = 1
   @inbounds for i in 1:size(cache.ms,1)
-<<<<<<< HEAD
-    recind += cache.ms[i]
-    if cache.ms[i] >= cache.mdeg
-      cache.mdeg = i
-      cache.recind = recind
-=======
     if cache.ms[i] >= cache.mdeg
       cache.deg_index = i
       cache.mdeg = cache.ms[i]
       cache.start = start
->>>>>>> ded977c4
       break
     end
     start += cache.ms[i]*2 - 1
