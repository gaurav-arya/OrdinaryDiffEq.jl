function initialize!(integrator, cache::Union{ImplicitEulerConstantCache,
                                              ImplicitMidpointConstantCache,
                                              TrapezoidConstantCache,
                                              TRBDF2ConstantCache,
                                              SDIRK2ConstantCache,
                                              SDIRK22ConstantCache,
                                              SSPSDIRK2ConstantCache,
                                              Cash4ConstantCache,
                                              Hairer4ConstantCache,
                                              ESDIRK54I8L2SAConstantCache})
  integrator.kshortsize = 2
  integrator.k = typeof(integrator.k)(undef, integrator.kshortsize)
  integrator.fsalfirst = integrator.f(integrator.uprev, integrator.p, integrator.t) # Pre-start fsal
  integrator.destats.nf += 1

  # Avoid undefined entries if k is an array of arrays
  integrator.fsallast = zero(integrator.fsalfirst)
  integrator.k[1] = integrator.fsalfirst
  integrator.k[2] = integrator.fsallast
end

function initialize!(integrator, cache::Union{ImplicitEulerCache,
                                              ImplicitMidpointCache,
                                              TrapezoidCache,
                                              TRBDF2Cache,
                                              SDIRK2Cache,
                                              SDIRK22Cache,
                                              SSPSDIRK2Cache,
                                              Cash4Cache,
                                              Hairer4Cache,
                                              ESDIRK54I8L2SACache})
  integrator.kshortsize = 2
  integrator.fsalfirst = cache.fsalfirst
  integrator.fsallast = du_alias_or_new(cache.nlsolver, integrator.fsalfirst)
  resize!(integrator.k, integrator.kshortsize)
  integrator.k[1] = integrator.fsalfirst
  integrator.k[2] = integrator.fsallast
  integrator.f(integrator.fsalfirst, integrator.uprev, integrator.p, integrator.t) # For the interpolation, needs k at the updated point
  integrator.destats.nf += 1
end

@muladd function perform_step!(integrator, cache::ImplicitEulerConstantCache, repeat_step=false)
  @unpack t,dt,uprev,u,f,p = integrator
  nlsolver = cache.nlsolver
  alg = unwrap_alg(integrator, true)
  update_W!(integrator, cache, dt, repeat_step)

  # initial guess
  if alg.extrapolant == :linear
    nlsolver.z = dt*integrator.fsalfirst
  else # :constant
    nlsolver.z = zero(u)
  end

  nlsolver.tmp = uprev
  z = nlsolve!(nlsolver, integrator)
  nlsolvefail(nlsolver) && return
  u = nlsolver.tmp + z

  if integrator.opts.adaptive && integrator.success_iter > 0
    # local truncation error (LTE) bound by dt^2/2*max|y''(t)|
    # use 2nd divided differences (DD) a la SPICE and Shampine

    # TODO: check numerical stability
    uprev2 = integrator.uprev2
    tprev = integrator.tprev

    dt1 = dt*(t+dt-tprev)
    dt2 = (t-tprev)*(t+dt-tprev)
    c = 7/12 # default correction factor in SPICE (LTE overestimated by DD)
    r = c*dt^2 # by mean value theorem 2nd DD equals y''(s)/2 for some s

    tmp = r*integrator.opts.internalnorm.((u - uprev)/dt1 - (uprev - uprev2)/dt2,t)
    atmp = calculate_residuals(tmp, uprev, u, integrator.opts.abstol, integrator.opts.reltol,integrator.opts.internalnorm,t)
    integrator.EEst = integrator.opts.internalnorm(atmp,t)
  else
    integrator.EEst = 1
  end

  integrator.fsallast = f(u, p, t+dt)
  integrator.destats.nf += 1
  integrator.k[1] = integrator.fsalfirst
  integrator.k[2] = integrator.fsallast
  integrator.u = u
end

@muladd function perform_step!(integrator, cache::ImplicitEulerCache, repeat_step=false)
  @unpack t,dt,uprev,u,f,p = integrator
  @unpack atmp,nlsolver = cache
  @unpack z,tmp = nlsolver
  mass_matrix = integrator.f.mass_matrix
  alg = unwrap_alg(integrator, true)
  update_W!(integrator, cache, dt, repeat_step)

  # initial guess
  if alg.extrapolant == :linear
    @.. z = dt*integrator.fsalfirst
  else # :constant
    z .= zero(eltype(u))
  end

  nlsolver.tmp .= uprev
  z = nlsolve!(nlsolver, integrator)
  nlsolvefail(nlsolver) && return
  @.. u = uprev + z

  if integrator.opts.adaptive && integrator.success_iter > 0
    # local truncation error (LTE) bound by dt^2/2*max|y''(t)|
    # use 2nd divided differences (DD) a la SPICE and Shampine

    # TODO: check numerical stability
    uprev2 = integrator.uprev2
    tprev = integrator.tprev

    dt1 = dt*(t+dt-tprev)
    dt2 = (t-tprev)*(t+dt-tprev)
    c = 7/12 # default correction factor in SPICE (LTE overestimated by DD)
    r = c*dt^2 # by mean value theorem 2nd DD equals y''(s)/2 for some s

    @.. tmp = r*integrator.opts.internalnorm((u - uprev)/dt1 - (uprev - uprev2)/dt2,t)
    calculate_residuals!(atmp, tmp, uprev, u, integrator.opts.abstol, integrator.opts.reltol,integrator.opts.internalnorm,t)
    integrator.EEst = integrator.opts.internalnorm(atmp,t)
  else
    integrator.EEst = 1
  end
  integrator.destats.nf += 1
  f(integrator.fsallast,u,p,t+dt)
end

@muladd function perform_step!(integrator, cache::ImplicitMidpointConstantCache, repeat_step=false)
  @unpack t,dt,uprev,u,f,p = integrator
  nlsolver = cache.nlsolver
  alg = unwrap_alg(integrator, true)
  γ = 1//2
  update_W!(integrator, cache, γ*dt, repeat_step)

  # initial guess
  if alg.extrapolant == :linear
    nlsolver.z = dt*integrator.fsalfirst
  else # :constant
    nlsolver.z = zero(u)
  end

  nlsolver.tmp = uprev
  z = nlsolve!(nlsolver, integrator)
  nlsolvefail(nlsolver) && return
  u = nlsolver.tmp + z

  integrator.fsallast = f(u, p, t+dt)
  integrator.destats.nf += 1
  integrator.k[1] = integrator.fsalfirst
  integrator.k[2] = integrator.fsallast
  integrator.u = u
end

@muladd function perform_step!(integrator, cache::ImplicitMidpointCache, repeat_step=false)
  @unpack t,dt,uprev,u,f,p = integrator
  @unpack nlsolver = cache
  @unpack z,tmp = nlsolver
  mass_matrix = integrator.f.mass_matrix
  alg = unwrap_alg(integrator, true)
  γ = 1//2
  update_W!(integrator, cache, γ*dt, repeat_step)

  # initial guess
  if alg.extrapolant == :linear
    @.. z = dt*integrator.fsalfirst
  else # :constant
    z .= zero(eltype(u))
  end

  nlsolver.tmp = uprev
  z = nlsolve!(nlsolver, integrator)
  nlsolvefail(nlsolver) && return
  @.. u = nlsolver.tmp + z

  integrator.destats.nf += 1
  f(integrator.fsallast,u,p,t+dt)
end

@muladd function perform_step!(integrator, cache::TrapezoidConstantCache, repeat_step=false)
  @unpack t,dt,uprev,u,f,p = integrator
  nlsolver = cache.nlsolver
  alg = unwrap_alg(integrator, true)
  # precalculations
  γ = 1//2
  γdt = γ*dt
  update_W!(integrator, cache, γdt, repeat_step)

  # initial guess
  zprev = dt*integrator.fsalfirst
  nlsolver.z = zprev # Constant extrapolation

  nlsolver.tmp = uprev + γdt*integrator.fsalfirst
  z = nlsolve!(nlsolver, integrator)
  nlsolvefail(nlsolver) && return
  u = nlsolver.tmp + 1//2*z

  if integrator.opts.adaptive
    if integrator.iter > 2
      # local truncation error (LTE) bound by dt^3/12*max|y'''(t)|
      # use 3rd divided differences (DD) a la SPICE and Shampine

      # TODO: check numerical stability
      uprev2 = integrator.uprev2
      tprev = integrator.tprev
      uprev3 = cache.uprev3
      tprev2 = cache.tprev2

      dt1 = dt*(t+dt-tprev)
      dt2 = (t-tprev)*(t+dt-tprev)
      dt3 = (t-tprev)*(t-tprev2)
      dt4 = (tprev-tprev2)*(t-tprev2)
      dt5 = t+dt-tprev2
      c = 7/12 # default correction factor in SPICE (LTE overestimated by DD)
      r = c*dt^3/2 # by mean value theorem 3rd DD equals y'''(s)/6 for some s

      # tmp = r*abs(((u - uprev)/dt1 - (uprev - uprev2)/dt2) - ((uprev - uprev2)/dt3 - (uprev2 - uprev3)/dt4)/dt5)
      DD31 = (u - uprev)/dt1 - (uprev - uprev2)/dt2
      DD30 = (uprev - uprev2)/dt3 - (uprev2 - uprev3)/dt4
      tmp = r*integrator.opts.internalnorm((DD31 - DD30)/dt5,t)
      atmp = calculate_residuals(tmp, uprev, u, integrator.opts.abstol, integrator.opts.reltol,integrator.opts.internalnorm,t)
      integrator.EEst = integrator.opts.internalnorm(atmp,t)
      if integrator.EEst <= 1
        cache.uprev3 = uprev2
        cache.tprev2 = tprev
      end
    elseif integrator.success_iter > 0
      integrator.EEst = 1
      cache.uprev3 = integrator.uprev2
      cache.tprev2 = integrator.tprev
    else
      integrator.EEst = 1
    end
  end

  integrator.fsallast = f(u, p, t+dt)
  integrator.destats.nf += 1
  integrator.k[1] = integrator.fsalfirst
  integrator.k[2] = integrator.fsallast
  integrator.u = u
end

@muladd function perform_step!(integrator, cache::TrapezoidCache, repeat_step=false)
  @unpack t,dt,uprev,u,f,p = integrator
  @unpack atmp,nlsolver = cache
  @unpack z,tmp = nlsolver
  alg = unwrap_alg(integrator, true)
  mass_matrix = integrator.f.mass_matrix

  # precalculations
  γ = 1//2
  γdt = γ*dt
  update_W!(integrator, cache, γdt, repeat_step)

  # initial guess
  @.. z = dt*integrator.fsalfirst
  @.. tmp = uprev + γdt*integrator.fsalfirst
  z = nlsolve!(nlsolver, integrator)
  nlsolvefail(nlsolver) && return
  @.. u = tmp + 1//2*z

  if integrator.opts.adaptive
    if integrator.iter > 2
      # local truncation error (LTE) bound by dt^3/12*max|y'''(t)|
      # use 3rd divided differences (DD) a la SPICE and Shampine

      # TODO: check numerical stability
      uprev2 = integrator.uprev2
      tprev = integrator.tprev
      uprev3 = cache.uprev3
      tprev2 = cache.tprev2

      dt1 = dt*(t+dt-tprev)
      dt2 = (t-tprev)*(t+dt-tprev)
      dt3 = (t-tprev)*(t-tprev2)
      dt4 = (tprev-tprev2)*(t-tprev2)
      dt5 = t+dt-tprev2
      c = 7/12 # default correction factor in SPICE (LTE overestimated by DD)
      r = c*dt^3/2 # by mean value theorem 3rd DD equals y'''(s)/6 for some s

      # @.. tmp = r*abs(((u - uprev)/dt1 - (uprev - uprev2)/dt2) - ((uprev - uprev2)/dt3 - (uprev2 - uprev3)/dt4)/dt5)
      @.. tmp = r*integrator.opts.internalnorm((
          ((u - uprev)/dt1 - (uprev- uprev2)/dt2) #DD31
          - ((uprev - uprev2)/dt3 - (uprev2 - uprev3)/dt4) #DD30
      )/dt5,t)
      calculate_residuals!(atmp, tmp, uprev, u, integrator.opts.abstol, integrator.opts.reltol,integrator.opts.internalnorm,t)
      integrator.EEst = integrator.opts.internalnorm(atmp,t)
      if integrator.EEst <= 1
        copyto!(cache.uprev3,uprev2)
        cache.tprev2 = tprev
      end
    elseif integrator.success_iter > 0
      integrator.EEst = 1
      copyto!(cache.uprev3,integrator.uprev2)
      cache.tprev2 = integrator.tprev
    else
      integrator.EEst = 1
    end
  end

  integrator.destats.nf += 1
  f(integrator.fsallast,u,p,t+dt)
end

@muladd function perform_step!(integrator, cache::TRBDF2ConstantCache, repeat_step=false)
  @unpack t,dt,uprev,u,f,p = integrator
  @unpack γ,d,ω,btilde1,btilde2,btilde3,α1,α2 = cache.tab
  nlsolver = cache.nlsolver
  alg = unwrap_alg(integrator, true)
  update_W!(integrator, cache, d*dt, repeat_step)

  # FSAL
  zprev = dt*integrator.fsalfirst

  ##### Solve Trapezoid Step

  # TODO: Add extrapolation
  zᵧ = zprev
  nlsolver.z = zᵧ
  nlsolver.c = γ

  nlsolver.tmp = uprev + d*zprev
  zᵧ = nlsolve!(nlsolver, integrator)
  nlsolvefail(nlsolver) && return

  ################################## Solve BDF2 Step

  ### Initial Guess From Shampine
  z = α1*zprev + α2*zᵧ
  nlsolver.z = z
  nlsolver.c = 1

  nlsolver.tmp = uprev + ω*zprev + ω*zᵧ
  z = nlsolve!(nlsolver, integrator)
  nlsolvefail(nlsolver) && return

  u = nlsolver.tmp + d*z

  ################################### Finalize

  if integrator.opts.adaptive
    tmp = btilde1*zprev + btilde2*zᵧ + btilde3*z
    if isnewton(nlsolver) && alg.smooth_est # From Shampine
      integrator.destats.nsolve += 1
      est = _reshape(get_W(nlsolver) \ _vec(tmp), axes(tmp))
    else
      est = tmp
    end
    atmp = calculate_residuals(est, uprev, u, integrator.opts.abstol, integrator.opts.reltol,integrator.opts.internalnorm,t)
    integrator.EEst = integrator.opts.internalnorm(atmp,t)
  end

  integrator.fsallast = z./dt
  integrator.k[1] = integrator.fsalfirst
  integrator.k[2] = integrator.fsallast
  integrator.u = u
end

@muladd function perform_step!(integrator, cache::TRBDF2Cache, repeat_step=false)
  @unpack t,dt,uprev,u,f,p = integrator
  @unpack zprev,zᵧ,atmp,nlsolver = cache
  @unpack z,tmp = nlsolver
  W = isnewton(nlsolver) ? get_W(nlsolver) : nothing
  b = nlsolver.ztmp
  @unpack γ,d,ω,btilde1,btilde2,btilde3,α1,α2 = cache.tab
  alg = unwrap_alg(integrator, true)

  # FSAL
  @.. zprev = dt*integrator.fsalfirst
  update_W!(integrator, cache, d*dt, repeat_step)

  ##### Solve Trapezoid Step

  # TODO: Add extrapolation
  @.. zᵧ = zprev
  z .= zᵧ
  @.. tmp = uprev + d*zprev
  nlsolver.c = γ
  zᵧ .= nlsolve!(nlsolver, integrator)
  nlsolvefail(nlsolver) && return

  ################################## Solve BDF2 Step

  ### Initial Guess From Shampine
  @.. z = α1*zprev + α2*zᵧ
  @.. tmp = uprev + ω*zprev + ω*zᵧ
  nlsolver.c = 1
  isnewton(nlsolver) && set_new_W!(nlsolver, false)
  nlsolve!(nlsolver, integrator)
  nlsolvefail(nlsolver) && return

  @.. u = tmp + d*z

  ################################### Finalize

  if integrator.opts.adaptive
    @.. tmp = btilde1*zprev + btilde2*zᵧ + btilde3*z
    if alg.smooth_est && isnewton(nlsolver) # From Shampine
      est = nlsolver.cache.dz
      nlsolver.cache.linsolve(vec(est),W,vec(tmp),false)
      integrator.destats.nsolve += 1
    else
      est = tmp
    end
    calculate_residuals!(atmp, est, uprev, u, integrator.opts.abstol, integrator.opts.reltol,integrator.opts.internalnorm,t)
    integrator.EEst = integrator.opts.internalnorm(atmp,t)
  end

  @.. integrator.fsallast = z/dt
end

@muladd function perform_step!(integrator, cache::SDIRK2ConstantCache, repeat_step=false)
  @unpack t,dt,uprev,u,f,p = integrator
  nlsolver = cache.nlsolver
  alg = unwrap_alg(integrator, true)
  update_W!(integrator, cache, dt, repeat_step)

  # initial guess
  if integrator.success_iter > 0 && !integrator.reeval_fsal && alg.extrapolant == :interpolant
    current_extrapolant!(u,t+dt,integrator)
    z₁ = u - uprev
  elseif alg.extrapolant == :linear
    z₁ = dt*integrator.fsalfirst
  else
    z₁ = zero(u)
  end

  nlsolver.tmp = uprev
  z₁ = nlsolve!(nlsolver, integrator)
  nlsolvefail(nlsolver) && return

  ### Initial Guess Is α₁ = c₂/γ, c₂ = 0 => z₂ = α₁z₁ = 0
  z₂ = zero(u)
  nlsolver.z = z₂
  nlsolver.tmp = uprev - z₁
  z₂ = nlsolve!(nlsolver, integrator)
  nlsolvefail(nlsolver) && return

  u = uprev + z₁/2 + z₂/2

  ################################### Finalize

  if integrator.opts.adaptive
    tmp = z₁/2 - z₂/2
    if isnewton(nlsolver) && alg.smooth_est # From Shampine
      integrator.destats.nsolve += 1
      est = _reshape(get_W(nlsolver) \ _vec(tmp), axes(tmp))
    else
      est = tmp
    end
    atmp = calculate_residuals(est, uprev, u, integrator.opts.abstol, integrator.opts.reltol,integrator.opts.internalnorm,t)
    integrator.EEst = integrator.opts.internalnorm(atmp,t)
  end

  integrator.fsallast = f(u, p, t)
  integrator.destats.nf += 1
  integrator.k[1] = integrator.fsalfirst
  integrator.k[2] = integrator.fsallast
  integrator.u = u
end

@muladd function perform_step!(integrator, cache::SDIRK2Cache, repeat_step=false)
  @unpack t,dt,uprev,u,f,p = integrator
  @unpack z₁,z₂,atmp,nlsolver = cache
  @unpack tmp = nlsolver
  W = isnewton(nlsolver) ? get_W(nlsolver) : nothing
  alg = unwrap_alg(integrator, true)
  update_W!(integrator, cache, dt, repeat_step)

  # initial guess
  if integrator.success_iter > 0 && !integrator.reeval_fsal && alg.extrapolant == :interpolant
    current_extrapolant!(u,t+dt,integrator)
    @.. z₁ = u - uprev
  elseif alg.extrapolant == :linear
    @.. z₁ = dt*integrator.fsalfirst
  else
    z₁ .= zero(eltype(u))
  end
  nlsolver.z = z₁

  ##### Step 1
  nlsolver.tmp = uprev
  z₁ = nlsolve!(nlsolver, integrator)
  nlsolvefail(nlsolver) && return

  ################################## Solve Step 2

  ### Initial Guess Is α₁ = c₂/γ, c₂ = 0 => z₂ = α₁z₁ = 0
  z₂ .= zero(eltype(u))
  nlsolver.z = z₂
  isnewton(nlsolver) && set_new_W!(nlsolver, false)
  @.. tmp = uprev - z₁
  nlsolver.tmp = tmp
  z₂ = nlsolve!(nlsolver, integrator)
  nlsolvefail(nlsolver) && return

  @.. u = uprev + z₁/2 + z₂/2

  ################################### Finalize

  if integrator.opts.adaptive
    @.. tmp = z₁/2 - z₂/2
    if alg.smooth_est && isnewton(nlsolver) # From Shampine
      est = nlsolver.cache.dz
      nlsolver.cache.linsolve(vec(est),W,vec(tmp),false)
      integrator.destats.nsolve += 1
    else
      est = tmp
    end
    calculate_residuals!(atmp, est, uprev, u, integrator.opts.abstol, integrator.opts.reltol,integrator.opts.internalnorm,t)
    integrator.EEst = integrator.opts.internalnorm(atmp,t)
  end

  integrator.destats.nf += 1
  f(integrator.fsallast,u,p,t)
end

@muladd function perform_step!(integrator, cache::SDIRK22ConstantCache, repeat_step=false)
  @unpack t,dt,uprev,u,f,p = integrator
  @unpack a,α,β = cache.tab
  nlsolver = cache.nlsolver
  alg = unwrap_alg(integrator, true)

  # precalculations
  γ = a*dt
  γdt = γ*dt
  update_W!(integrator, cache, γdt, repeat_step)

  # initial guess
  zprev = dt*integrator.fsalfirst
  nlsolver.z = zprev

  # first stage
  nlsolver.tmp = uprev + γdt*integrator.fsalfirst
  z = nlsolve!(nlsolver, integrator)
  nlsolvefail(nlsolver) && return
  uprev = α*nlsolver.tmp + β*z

  # final stage
  γ = dt
  γdt = γ*dt
  update_W!(integrator, cache, γdt, repeat_step)
  nlsolver.tmp = uprev + γdt*integrator.fsalfirst
  z = nlsolve!(nlsolver, integrator)
  nlsolvefail(nlsolver) && return
  u = nlsolver.tmp

  if integrator.opts.adaptive
    if integrator.iter > 2
      # local truncation error (LTE) bound by dt^3/12*max|y'''(t)|
      # use 3rd divided differences (DD) a la SPICE and Shampine

      # TODO: check numerical stability
      uprev2 = integrator.uprev2
      tprev = integrator.tprev
      uprev3 = cache.uprev3
      tprev2 = cache.tprev2

      dt1 = dt*(t+dt-tprev)
      dt2 = (t-tprev)*(t+dt-tprev)
      dt3 = (t-tprev)*(t-tprev2)
      dt4 = (tprev-tprev2)*(t-tprev2)
      dt5 = t+dt-tprev2
      c = 7/12 # default correction factor in SPICE (LTE overestimated by DD)
      r = c*dt^3/2 # by mean value theorem 3rd DD equals y'''(s)/6 for some s

      DD31 = (u - uprev)/dt1 - (uprev - uprev2)/dt2
      DD30 = (uprev - uprev2)/dt3 - (uprev2 - uprev3)/dt4
      tmp = r*abs((DD31 - DD30)/dt5)
      atmp = calculate_residuals(tmp, uprev, u, integrator.opts.abstol, integrator.opts.reltol,integrator.opts.internalnorm,t)
      integrator.EEst = integrator.opts.internalnorm(atmp,t)
      if integrator.EEst <= 1
        cache.uprev3 = uprev2
        cache.tprev2 = tprev
      end
    elseif integrator.success_iter > 0
      integrator.EEst = 1
      cache.uprev3 = integrator.uprev2
      cache.tprev2 = integrator.tprev
    else
      integrator.EEst = 1
    end
  end

  integrator.destats.nf += 2
  integrator.k[1] = integrator.fsalfirst
  integrator.k[2] = integrator.fsallast
  integrator.u = u
end

@muladd function perform_step!(integrator, cache::SDIRK22Cache, repeat_step=false)
  @unpack t,dt,uprev,u,f,p = integrator
  @unpack atmp,nlsolver = cache
  @unpack z,tmp = nlsolver
  @unpack a,α,β = cache.tab
  alg = unwrap_alg(integrator, true)
  mass_matrix = integrator.f.mass_matrix

  # precalculations
  γ = a*dt
  γdt = γ*dt
  update_W!(integrator, cache, γdt, repeat_step)

  # first stage
  @.. z = dt*integrator.fsalfirst
  @.. tmp = uprev + γdt*integrator.fsalfirst
  z = nlsolve!(nlsolver, integrator)
  nlsolvefail(nlsolver) && return
  @.. u = α*tmp + β*z

  # final stage
  γ = dt
  γdt = γ*dt
  update_W!(integrator, cache, γdt, repeat_step)
  @.. tmp = uprev + γdt*integrator.fsalfirst
  z = nlsolve!(nlsolver, integrator)
  nlsolvefail(nlsolver) && return
  @.. u = nlsolver.tmp

  if integrator.opts.adaptive
    if integrator.iter > 2
      # local truncation error (LTE) bound by dt^3/12*max|y'''(t)|
      # use 3rd divided differences (DD) a la SPICE and Shampine

      # TODO: check numerical stability
      uprev2 = integrator.uprev2
      tprev = integrator.tprev
      uprev3 = cache.uprev3
      tprev2 = cache.tprev2

      dt1 = dt*(t+dt-tprev)
      dt2 = (t-tprev)*(t+dt-tprev)
      dt3 = (t-tprev)*(t-tprev2)
      dt4 = (tprev-tprev2)*(t-tprev2)
      dt5 = t+dt-tprev2
      c = 7/12 # default correction factor in SPICE (LTE overestimated by DD)
      r = c*dt^3/2 # by mean value theorem 3rd DD equals y'''(s)/6 for some s

      @inbounds for i in eachindex(u)
        DD31 = (u[i] - uprev[i])/dt1 - (uprev[i] - uprev2[i])/dt2
        DD30 = (uprev[i] - uprev2[i])/dt3 - (uprev2[i] - uprev3[i])/dt4
        tmp[i] = r*abs((DD31 - DD30)/dt5)
      end
      calculate_residuals!(atmp, tmp, uprev, u, integrator.opts.abstol, integrator.opts.reltol,integrator.opts.internalnorm,t)
      integrator.EEst = integrator.opts.internalnorm(atmp,t)
      if integrator.EEst <= 1
        copyto!(cache.uprev3,uprev2)
        cache.tprev2 = tprev
      end
    elseif integrator.success_iter > 0
      integrator.EEst = 1
      copyto!(cache.uprev3,integrator.uprev2)
      cache.tprev2 = integrator.tprev
    else
      integrator.EEst = 1
    end
  end

  integrator.destats.nf += 2
  f(integrator.fsallast,u,p,t+dt)
end

@muladd function perform_step!(integrator, cache::SSPSDIRK2ConstantCache, repeat_step=false)
  @unpack t,dt,uprev,u,f,p = integrator
  nlsolver = cache.nlsolver
  alg = unwrap_alg(integrator, true)

  γ = eltype(u)(1//4)
  c2 = typeof(t)(3//4)

  update_W!(integrator, cache, γ*dt, repeat_step)

  # initial guess
  if integrator.success_iter > 0 && !integrator.reeval_fsal && alg.extrapolant == :interpolant
    current_extrapolant!(u,t+dt,integrator)
    z₁ = u - uprev
  elseif alg.extrapolant == :linear
    z₁ = dt*integrator.fsalfirst
  else
    z₁ = zero(u)
  end
  nlsolver.z = z₁

  ##### Step 1

  tstep = t + dt
  u = uprev + γ*z₁

  nlsolver.c = 1
  nlsolver.tmp = uprev
  z₁ = nlsolve!(nlsolver, integrator)
  nlsolvefail(nlsolver) && return

  ################################## Solve Step 2

  ### Initial Guess Is α₁ = c₂/γ
  z₂ = c2/γ
  nlsolver.z = z₂

  nlsolver.tmp = uprev + z₁/2
  nlsolver.c = 1
  z₂ = nlsolve!(nlsolver, integrator)
  nlsolvefail(nlsolver) && return

  u = nlsolver.tmp + z₂/2

  ################################### Finalize

  integrator.fsallast = f(u, p, t)
  integrator.destats.nf += 1
  integrator.k[1] = integrator.fsalfirst
  integrator.k[2] = integrator.fsallast
  integrator.u = u
end

@muladd function perform_step!(integrator, cache::SSPSDIRK2Cache, repeat_step=false)
  @unpack t,dt,uprev,u,f,p = integrator
  @unpack z₁,z₂,nlsolver = cache
  @unpack tmp = nlsolver
  alg = unwrap_alg(integrator, true)

  γ = eltype(u)(1//4)
  c2 = typeof(t)(3//4)
  update_W!(integrator, cache, γ*dt, repeat_step)

  # initial guess
  if integrator.success_iter > 0 && !integrator.reeval_fsal && alg.extrapolant == :interpolant
    current_extrapolant!(u,t+dt,integrator)
    @.. z₁ = u - uprev
  elseif alg.extrapolant == :linear
    @.. z₁ = dt*integrator.fsalfirst
  else
    z₁ .= zero(eltype(u))
  end
  nlsolver.z = z₁
  nlsolver.tmp = uprev

  ##### Step 1
  z₁ = nlsolve!(nlsolver, integrator)
  nlsolvefail(nlsolver) && return

  ################################## Solve Step 2

  ### Initial Guess Is α₁ = c₂/γ
  @.. z₂ = c2/γ
  nlsolver.z = z₂

  @.. tmp = uprev + z₁/2
  nlsolver.tmp = tmp
  isnewton(nlsolver) && set_new_W!(nlsolver, false)
  z₂ = nlsolve!(nlsolver, integrator)
  nlsolvefail(nlsolver) && return

  @.. u = tmp + z₂/2

  ################################### Finalize

  integrator.destats.nf += 1
  f(integrator.fsallast,u,p,t)
end

@muladd function perform_step!(integrator, cache::Cash4ConstantCache, repeat_step=false)
  @unpack t,dt,uprev,u,f,p = integrator
  @unpack γ,a21,a31,a32,a41,a42,a43,a51,a52,a53,a54,c2,c3,c4 = cache.tab
  @unpack b1hat1,b2hat1,b3hat1,b4hat1,b1hat2,b2hat2,b3hat2,b4hat2 = cache.tab
  nlsolver = cache.nlsolver
  alg = unwrap_alg(integrator, true)
  update_W!(integrator, cache, γ*dt, repeat_step)

  ##### Step 1

  # TODO: Add extrapolation for guess
  z₁ = zero(u)
  nlsolver.z = z₁

  nlsolver.c = γ
  nlsolver.tmp = uprev
  z₁ = nlsolve!(nlsolver, integrator)
  nlsolvefail(nlsolver) && return

  ##### Step 2

  # TODO: Add extrapolation for guess
  z₂ = zero(u)
  nlsolver.z = z₂

  nlsolver.tmp = uprev + a21*z₁
  nlsolver.c = c2
  z₂ = nlsolve!(nlsolver, integrator)
  nlsolvefail(nlsolver) && return

  ################################## Solve Step 3

  # Guess starts from z₁
  z₃ = z₁
  nlsolver.z = z₃

  nlsolver.tmp = uprev + a31*z₁ + a32*z₂
  nlsolver.c = c3
  z₃ = nlsolve!(nlsolver, integrator)
  nlsolvefail(nlsolver) && return

  ################################## Solve Step 4

  # Use constant z prediction
  z₄ = z₃
  nlsolver.z = z₄

  nlsolver.tmp = uprev + a41*z₁ + a42*z₂ + a43*z₃
  nlsolver.c = c4
  z₄ = nlsolve!(nlsolver, integrator)
  nlsolvefail(nlsolver) && return

  ################################## Solve Step 5

  # Use yhat2 for prediction
  z₅ = b1hat2*z₁ + b2hat2*z₂ + b3hat2*z₃ + b4hat2*z₄
  nlsolver.z = z₅

  nlsolver.tmp = uprev + a51*z₁ + a52*z₂ + a53*z₃ + a54*z₄
  nlsolver.c = 1
  z₅ = nlsolve!(nlsolver, integrator)
  nlsolvefail(nlsolver) && return

  u = nlsolver.tmp + γ*z₅

  ################################### Finalize

  if integrator.opts.adaptive
    if alg.embedding == 3
      btilde1 = b1hat2-a51; btilde2 = b2hat2-a52;
      btilde3 = b3hat2-a53; btilde4 = b4hat2-a54; btilde5 = -γ
    else
      btilde1 = b1hat1-a51; btilde2 = b2hat1-a52;
      btilde3 = b3hat1-a53; btilde4 = b4hat1-a54; btilde5 = -γ
    end

    tmp = btilde1*z₁ + btilde2*z₂ + btilde3*z₃ + btilde4*z₄ + btilde5*z₅
    if isnewton(nlsolver) && alg.smooth_est # From Shampine
      integrator.destats.nsolve += 1
      est = _reshape(get_W(nlsolver) \ _vec(tmp), axes(tmp))
    else
      est = tmp
    end
    atmp = calculate_residuals(est, uprev, u, integrator.opts.abstol, integrator.opts.reltol,integrator.opts.internalnorm,t)
    integrator.EEst = integrator.opts.internalnorm(atmp,t)
  end

  integrator.fsallast = z₅./dt
  integrator.k[1] = integrator.fsalfirst
  integrator.k[2] = integrator.fsallast
  integrator.u = u
end

@muladd function perform_step!(integrator, cache::Cash4Cache, repeat_step=false)
  @unpack t,dt,uprev,u,f,p = integrator
  @unpack z₁,z₂,z₃,z₄,z₅,atmp,nlsolver = cache
  @unpack tmp = nlsolver
  W = isnewton(nlsolver) ? get_W(nlsolver) : nothing
  @unpack γ,a21,a31,a32,a41,a42,a43,a51,a52,a53,a54,c2,c3,c4 = cache.tab
  @unpack b1hat1,b2hat1,b3hat1,b4hat1,b1hat2,b2hat2,b3hat2,b4hat2 = cache.tab
  alg = unwrap_alg(integrator, true)
  update_W!(integrator, cache, γ*dt, repeat_step)

  ##### Step 1

  # TODO: Add extrapolation for guess
  z₁ .= zero(eltype(z₁))
  nlsolver.z = z₁
  nlsolver.c = γ
  nlsolver.tmp = uprev

  # initial step of NLNewton iteration
  z₁ = nlsolve!(nlsolver, integrator)
  nlsolvefail(nlsolver) && return

  ##### Step 2

  # TODO: Add extrapolation for guess
  z₂ .= zero(eltype(z₂))
  nlsolver.z = z₂

  @.. tmp = uprev + a21*z₁
  nlsolver.tmp = tmp
  isnewton(nlsolver) && set_new_W!(nlsolver, false)
  nlsolver.c = c2
  z₂ = nlsolve!(nlsolver, integrator)
  nlsolvefail(nlsolver) && return

  ################################## Solve Step 3

  # Guess starts from z₁
  @.. z₃ = z₁
  nlsolver.z = z₃
  @.. tmp = uprev + a31*z₁ + a32*z₂
  nlsolver.c = c3
  z₃ = nlsolve!(nlsolver, integrator)
  nlsolvefail(nlsolver) && return

  ################################## Solve Step 4

  # Use constant z prediction
  @.. z₄ = z₃
  nlsolver.z = z₄

  @.. tmp = uprev + a41*z₁ + a42*z₂ + a43*z₃
  nlsolver.c = c4
  z₄ = nlsolve!(nlsolver, integrator)
  nlsolvefail(nlsolver) && return

  ################################## Solve Step 5

  # Use constant z prediction
  @.. z₅ = b1hat2*z₁ + b2hat2*z₂ + b3hat2*z₃ + b4hat2*z₄
  nlsolver.z = z₅
  @.. tmp = uprev + a51*z₁ + a52*z₂ + a53*z₃ + a54*z₄
  nlsolver.c = 1
  z₅ = nlsolve!(nlsolver, integrator)
  nlsolvefail(nlsolver) && return

  @.. u = tmp + γ*z₅

  ################################### Finalize

  if integrator.opts.adaptive
    if alg.embedding == 3
      btilde1 = b1hat2-a51; btilde2 = b2hat2-a52;
      btilde3 = b3hat2-a53; btilde4 = b4hat2-a54; btilde5 = -γ
    else
      btilde1 = b1hat1-a51; btilde2 = b2hat1-a52;
      btilde3 = b3hat1-a53; btilde4 = b4hat1-a54; btilde5 = -γ
    end

    @.. tmp = btilde1*z₁ + btilde2*z₂ + btilde3*z₃ + btilde4*z₄ + btilde5*z₅
    if alg.smooth_est && isnewton(nlsolver) # From Shampine
      est = nlsolver.cache.dz
      nlsolver.cache.linsolve(vec(est),W,vec(tmp),false)
      integrator.destats.nsolve += 1
    else
      est = tmp
    end
    calculate_residuals!(atmp, est, uprev, u, integrator.opts.abstol, integrator.opts.reltol,integrator.opts.internalnorm,t)
    integrator.EEst = integrator.opts.internalnorm(atmp,t)
  end

  @.. integrator.fsallast = z₅/dt
end

@muladd function perform_step!(integrator, cache::Hairer4ConstantCache, repeat_step=false)
  @unpack t,dt,uprev,u,f,p = integrator
  @unpack γ,a21,a31,a32,a41,a42,a43,a51,a52,a53,a54,c2,c3,c4 = cache.tab
  @unpack α21,α31,α32,α41,α43 = cache.tab
  @unpack bhat1,bhat2,bhat3,bhat4,btilde1,btilde2,btilde3,btilde4,btilde5 = cache.tab
  nlsolver = cache.nlsolver
  alg = unwrap_alg(integrator, true)

  # precalculations
  γdt = γ*dt
  update_W!(integrator, cache, γdt, repeat_step)

  # TODO: Add extrapolation for guess
  z₁ = zero(u)
  nlsolver.z, nlsolver.tmp = z₁, uprev
  nlsolver.c = γ
  z₁ = nlsolve!(nlsolver, integrator)
  nlsolvefail(nlsolver) && return

  ##### Step 2

  z₂ = α21*z₁
  nlsolver.z = z₂
  nlsolver.tmp = uprev + a21*z₁
  nlsolver.c = c2
  z₂ = nlsolve!(nlsolver, integrator)
  nlsolvefail(nlsolver) && return

  ################################## Solve Step 3

  z₃ = α31*z₁ + α32*z₂
  nlsolver.z = z₃
  nlsolver.tmp = uprev + a31*z₁ + a32*z₂
  nlsolver.c = c3
  z₃ = nlsolve!(nlsolver, integrator)
  nlsolvefail(nlsolver) && return

  ################################## Solve Step 4

  z₄ = α41*z₁ + α43*z₃
  nlsolver.z = z₄
  nlsolver.tmp = uprev + a41*z₁ + a42*z₂ + a43*z₃
  nlsolver.c = c4
  z₄ = nlsolve!(nlsolver, integrator)
  nlsolvefail(nlsolver) && return

  ################################## Solve Step 5

  # Use yhat2 for prediction
  z₅ = bhat1*z₁ + bhat2*z₂ + bhat3*z₃ + bhat4*z₄
  nlsolver.z = z₅
  nlsolver.tmp = uprev + a51*z₁ + a52*z₂ + a53*z₃ + a54*z₄
  nlsolver.c = 1
  z₅ = nlsolve!(nlsolver, integrator)
  nlsolvefail(nlsolver) && return

  u = nlsolver.tmp + γ*z₅

  ################################### Finalize

  if integrator.opts.adaptive
    tmp = btilde1*z₁ + btilde2*z₂ + btilde3*z₃ + btilde4*z₄ + btilde5*z₅
    if isnewton(nlsolver) && alg.smooth_est # From Shampine
      integrator.destats.nsolve += 1
      est = _reshape(get_W(nlsolver) \ _vec(tmp), axes(tmp))
    else
      est = tmp
    end
    atmp = calculate_residuals(est, uprev, u, integrator.opts.abstol, integrator.opts.reltol,integrator.opts.internalnorm,t)
    integrator.EEst = integrator.opts.internalnorm(atmp,t)
  end

  integrator.fsallast = z₅./dt
  integrator.k[1] = integrator.fsalfirst
  integrator.k[2] = integrator.fsallast
  integrator.u = u
end

@muladd function perform_step!(integrator, cache::Hairer4Cache, repeat_step=false)
  @unpack t,dt,uprev,u,f,p = integrator
  @unpack z₁,z₂,z₃,z₄,z₅,atmp,nlsolver = cache
  @unpack tmp = nlsolver
  @unpack γ,a21,a31,a32,a41,a42,a43,a51,a52,a53,a54,c2,c3,c4 = cache.tab
  @unpack α21,α31,α32,α41,α43 = cache.tab
  @unpack bhat1,bhat2,bhat3,bhat4,btilde1,btilde2,btilde3,btilde4,btilde5 = cache.tab
  alg = unwrap_alg(integrator, true)
  update_W!(integrator, cache, γ*dt, repeat_step)

  # initial guess
  if integrator.success_iter > 0 && !integrator.reeval_fsal && alg.extrapolant == :interpolant
    current_extrapolant!(u,t+dt,integrator)
    @.. z₁ = u - uprev
  elseif alg.extrapolant == :linear
    @.. z₁ = dt*integrator.fsalfirst
  else
    z₁ .= zero(eltype(z₁))
  end
  nlsolver.z = z₁
  nlsolver.tmp = uprev

  ##### Step 1

  nlsolver.c = γ
  z₁ = nlsolve!(nlsolver, integrator)
  nlsolvefail(nlsolver) && return

  ##### Step 2

  @.. z₂ = α21*z₁
  nlsolver.z = z₂
  @.. tmp = uprev + a21*z₁
  nlsolver.tmp = tmp
  nlsolver.c = c2
  isnewton(nlsolver) && set_new_W!(nlsolver, false)
  z₂ = nlsolve!(nlsolver, integrator)
  nlsolvefail(nlsolver) && return

  ################################## Solve Step 3

  @.. z₃ = α31*z₁ + α32*z₂
  nlsolver.z = z₃
  @.. tmp = uprev + a31*z₁ + a32*z₂
  nlsolver.c = c3
  z₃ = nlsolve!(nlsolver, integrator)
  nlsolvefail(nlsolver) && return

  ################################## Solve Step 4

  # Use constant z prediction
  @.. z₄ = α41*z₁ + α43*z₃
  nlsolver.z = z₄
  @.. tmp = uprev + a41*z₁ + a42*z₂ + a43*z₃
  nlsolver.c = c4
  z₄ = nlsolve!(nlsolver, integrator)
  nlsolvefail(nlsolver) && return

  ################################## Solve Step 5

  # Use yhat prediction
  @.. z₅ = bhat1*z₁ + bhat2*z₂ + bhat3*z₃ + bhat4*z₄
  nlsolver.z = z₅
  @.. tmp = uprev + a51*z₁ + a52*z₂ + a53*z₃ + a54*z₄
  nlsolver.c = 1
  z₅ = nlsolve!(nlsolver, integrator)
  nlsolvefail(nlsolver) && return

  @.. u = tmp + γ*z₅

  ################################### Finalize

  if integrator.opts.adaptive
<<<<<<< HEAD
    @.. dz = btilde1*z₁ + btilde2*z₂ + btilde3*z₃ + btilde4*z₄ + btilde5*z₅
=======
    # @.. tmp = btilde1*z₁ + btilde2*z₂ + btilde3*z₃ + btilde4*z₄ + btilde5*z₅
    @tight_loop_macros for i in eachindex(u)
      tmp[i] = btilde1*z₁[i] + btilde2*z₂[i] + btilde3*z₃[i] + btilde4*z₄[i] + btilde5*z₅[i]
    end
>>>>>>> 7f672a5b
    if alg.smooth_est && isnewton(nlsolver) # From Shampine
      est = nlsolver.cache.dz
      nlsolver.cache.linsolve(vec(est),get_W(nlsolver),vec(tmp),false)
      integrator.destats.nsolve += 1
    else
      est = tmp
    end
    calculate_residuals!(atmp, est, uprev, u, integrator.opts.abstol, integrator.opts.reltol,integrator.opts.internalnorm,t)
    integrator.EEst = integrator.opts.internalnorm(atmp,t)
  end

  @.. integrator.fsallast = z₅/dt
end

@muladd function perform_step!(integrator, cache::ESDIRK54I8L2SAConstantCache, repeat_step=false)
  @unpack t,dt,uprev,u,f,p = integrator
  @unpack γ,
          a31, a32,
          a41, a42, a43,
          a51, a52, a53, a54,
          a61, a62, a63, a64, a65,
          a71, a72, a73, a74, a75, a76,
          a81, a82, a83, a84, a85, a86, a87,
                    c3,  c4,  c5,  c6,  c7,
          btilde1, btilde2, btilde3, btilde4, btilde5, btilde6, btilde7, btilde8 = cache.tab
  nlsolver = cache.nlsolver
  alg = unwrap_alg(integrator, true)

  # precalculations
  γdt = γ*dt
  update_W!(integrator, cache, γdt, repeat_step)

  # TODO: Add extrapolation for guess

  ##### Step 1

  z₁ = dt*integrator.fsalfirst

  ##### Step 2

  # TODO: Add extrapolation choice
  nlsolver.z = z₂ = zero(z₁)

  nlsolver.tmp = uprev + γ*z₁
<<<<<<< HEAD
  nlsolver.c = 2γ
  z₂ = nlsolve!(integrator, cache)
=======
  nlsolver.c = γ
  z₂ = nlsolve!(nlsolver, integrator)
>>>>>>> 7f672a5b
  nlsolvefail(nlsolver) && return

  ################################## Solve Step 3

  nlsolver.z = z₃ = zero(z₂)

  nlsolver.tmp = uprev + a31*z₁ + a32*z₂
  nlsolver.c = c3
  z₃ = nlsolve!(nlsolver, integrator)
  nlsolvefail(nlsolver) && return

  ################################## Solve Step 4

  nlsolver.z = z₄ = zero(z₃)

  nlsolver.tmp = uprev + a41*z₁ + a42*z₂ + a43*z₃
  nlsolver.c = c4
  z₄ = nlsolve!(nlsolver, integrator)
  nlsolvefail(nlsolver) && return

  ################################## Solve Step 5

  nlsolver.z = z₅ = zero(z₄)

  nlsolver.tmp = uprev + a51*z₁ + a52*z₂ + a53*z₃ + a54*z₄
  nlsolver.c = c5
  z₅ = nlsolve!(nlsolver, integrator)
  nlsolvefail(nlsolver) && return

  ################################## Solve Step 6

  nlsolver.z = z₆ = zero(z₅)

  nlsolver.tmp = uprev + a61*z₁ + a62*z₂+ a63*z₃ + a64*z₄ + a65*z₅
  nlsolver.c = c6
  z₆ = nlsolve!(nlsolver, integrator)
  nlsolvefail(nlsolver) && return

  ################################## Solve Step 7

  nlsolver.z = z₇ = zero(z₆)

  nlsolver.tmp = uprev + a71*z₁ + a72*z₂ + a73*z₃ + a74*z₄ + a75*z₅ + a76*z₆
  nlsolver.c = c7
  z₇ = nlsolve!(nlsolver, integrator)
  nlsolvefail(nlsolver) && return

  ################################## Solve Step 8

  nlsolver.z = z₈ = zero(z₇)

  nlsolver.tmp = uprev + a81*z₁ + a82*z₂ + a83*z₃ + a84*z₄ + a85*z₅ + a86*z₆ + a87*z₇
  nlsolver.c = 1
  z₈ = nlsolve!(nlsolver, integrator)
  nlsolvefail(nlsolver) && return

  u = nlsolver.tmp + γ*z₈

  ################################### Finalize

  if integrator.opts.adaptive
    est = btilde1*z₁ + btilde2*z₂ + btilde3*z₃ + btilde4*z₄ + btilde5*z₅ + btilde6*z₆ + btilde7*z₇ + btilde8*z₈
    atmp = calculate_residuals(est, uprev, u, integrator.opts.abstol, integrator.opts.reltol,integrator.opts.internalnorm,t)
    integrator.EEst = integrator.opts.internalnorm(atmp,t)
  end

  integrator.fsallast = z₈./dt
  integrator.k[1] = integrator.fsalfirst
  integrator.k[2] = integrator.fsallast
  integrator.u = u
  return
end

@muladd function perform_step!(integrator, cache::ESDIRK54I8L2SACache, repeat_step=false)
  @unpack t,dt,uprev,u,f,p = integrator
  @unpack z₁,z₂,z₃,z₄,z₅,z₆,z₇,z₈,atmp,nlsolver = cache
  @unpack tmp = nlsolver
  @unpack γ,
          a31, a32,
          a41, a42, a43,
          a51, a52, a53, a54,
          a61, a62, a63, a64, a65,
          a71, a72, a73, a74, a75, a76,
          a81, a82, a83, a84, a85, a86, a87,
                    c3,  c4,  c5,  c6,  c7,
          btilde1, btilde2, btilde3, btilde4, btilde5, btilde6, btilde7, btilde8 = cache.tab
  alg = unwrap_alg(integrator, true)

  # precalculations
  γdt = γ*dt
  update_W!(integrator, cache, γdt, repeat_step)

  ##### Step 1

  @.. z₁ = dt*integrator.fsalfirst

  ##### Step 2

  # TODO: Add extrapolation for guess
  z₂ .= zero(eltype(u))
  nlsolver.z = z₂

  @.. tmp = uprev + γ*z₁
<<<<<<< HEAD
  nlsolver.c = 2γ
  z₂ = nlsolve!(integrator, cache)
=======
  nlsolver.c = γ
  z₂ = nlsolve!(nlsolver, integrator)
>>>>>>> 7f672a5b
  nlsolvefail(nlsolver) && return
  isnewton(nlsolver) && set_new_W!(nlsolver, false)

  ################################## Solve Step 3

  nlsolver.z = fill!(z₃, zero(eltype(u)))

  @.. tmp = uprev + a31*z₁ + a32*z₂
  nlsolver.c = c3
  z₃ = nlsolve!(nlsolver, integrator)
  nlsolvefail(nlsolver) && return

  ################################## Solve Step 4

  # Use constant z prediction
  nlsolver.z = fill!(z₄, zero(eltype(u)))

  @.. tmp = uprev + a41*z₁ + a42*z₂ + a43*z₃
  nlsolver.c = c4
  z₄ = nlsolve!(nlsolver, integrator)
  nlsolvefail(nlsolver) && return

  ################################## Solve Step 5

  nlsolver.z = fill!(z₅, zero(eltype(u)))

  @.. tmp = uprev + a51*z₁ + a52*z₂ + a53*z₃ + a54*z₄
  nlsolver.c = c5
  z₅ = nlsolve!(nlsolver, integrator)
  nlsolvefail(nlsolver) && return

  ################################## Solve Step 6

  nlsolver.z = fill!(z₆, zero(eltype(u)))

  @.. tmp = uprev + a61*z₁ + a62*z₂ + a63*z₃ + a64*z₄ + a65*z₅
  nlsolver.c = c6
  z₆ = nlsolve!(nlsolver, integrator)
  nlsolvefail(nlsolver) && return

  ################################## Solve Step 7

  nlsolver.z = fill!(z₇, zero(eltype(u)))

  @.. tmp = uprev + a71*z₁ + a72*z₂ + a73*z₃ + a74*z₄ + a75*z₅ + a76*z₆
  nlsolver.c = c7
  z₇ = nlsolve!(nlsolver, integrator)
  nlsolvefail(nlsolver) && return

  ################################## Solve Step 8

  nlsolver.z = fill!(z₈, zero(eltype(u)))

  @.. nlsolver.tmp = uprev + a81*z₁ + a82*z₂ + a83*z₃ + a84*z₄ + a85*z₅ + a86*z₆ + a87*z₇
  nlsolver.c = oneunit(nlsolver.c)
  z₈ = nlsolve!(nlsolver, integrator)
  nlsolvefail(nlsolver) && return

  @.. u = tmp + γ*z₈

  ################################### Finalize

  if integrator.opts.adaptive
    @.. tmp = btilde1*z₁ + btilde2*z₂ + btilde3*z₃ + btilde4*z₄ + btilde5*z₅ + btilde6*z₆ + btilde7*z₇ + btilde8*z₈
    calculate_residuals!(atmp, tmp, uprev, u, integrator.opts.abstol, integrator.opts.reltol,integrator.opts.internalnorm,t)
    integrator.EEst = integrator.opts.internalnorm(atmp,t)
  end

  @.. integrator.fsallast = z₈/dt
  return
end<|MERGE_RESOLUTION|>--- conflicted
+++ resolved
@@ -1098,14 +1098,7 @@
   ################################### Finalize
 
   if integrator.opts.adaptive
-<<<<<<< HEAD
     @.. dz = btilde1*z₁ + btilde2*z₂ + btilde3*z₃ + btilde4*z₄ + btilde5*z₅
-=======
-    # @.. tmp = btilde1*z₁ + btilde2*z₂ + btilde3*z₃ + btilde4*z₄ + btilde5*z₅
-    @tight_loop_macros for i in eachindex(u)
-      tmp[i] = btilde1*z₁[i] + btilde2*z₂[i] + btilde3*z₃[i] + btilde4*z₄[i] + btilde5*z₅[i]
-    end
->>>>>>> 7f672a5b
     if alg.smooth_est && isnewton(nlsolver) # From Shampine
       est = nlsolver.cache.dz
       nlsolver.cache.linsolve(vec(est),get_W(nlsolver),vec(tmp),false)
@@ -1150,13 +1143,8 @@
   nlsolver.z = z₂ = zero(z₁)
 
   nlsolver.tmp = uprev + γ*z₁
-<<<<<<< HEAD
   nlsolver.c = 2γ
-  z₂ = nlsolve!(integrator, cache)
-=======
-  nlsolver.c = γ
   z₂ = nlsolve!(nlsolver, integrator)
->>>>>>> 7f672a5b
   nlsolvefail(nlsolver) && return
 
   ################################## Solve Step 3
@@ -1260,13 +1248,8 @@
   nlsolver.z = z₂
 
   @.. tmp = uprev + γ*z₁
-<<<<<<< HEAD
   nlsolver.c = 2γ
-  z₂ = nlsolve!(integrator, cache)
-=======
-  nlsolver.c = γ
   z₂ = nlsolve!(nlsolver, integrator)
->>>>>>> 7f672a5b
   nlsolvefail(nlsolver) && return
   isnewton(nlsolver) && set_new_W!(nlsolver, false)
 
