function initialize!(integrator, cache::BS3ConstantCache)
  integrator.kshortsize = 2
  integrator.k = typeof(integrator.k)(undef, integrator.kshortsize)
  integrator.fsalfirst = integrator.f(integrator.uprev, integrator.p, integrator.t) # Pre-start fsal

  # Avoid undefined entries if k is an array of arrays
  integrator.fsallast = zero(integrator.fsalfirst)
  integrator.k[1] = integrator.fsalfirst
  integrator.k[2] = integrator.fsallast
end

@muladd function perform_step!(integrator, cache::BS3ConstantCache, repeat_step=false)
  @unpack t,dt,uprev,u,f,p = integrator
  @unpack a21,a32,a41,a42,a43,c1,c2,btilde1,btilde2,btilde3,btilde4 = cache
  k1 = integrator.fsalfirst
  a1 = dt*a21
  k2 = f(uprev+a1*k1, p, t+c1*dt)
  a2 = dt*a32
  k3 = f(uprev+a2*k2, p, t+c2*dt)
  u = uprev+dt*(a41*k1+a42*k2+a43*k3)
  k4 = f(u, p, t+dt); integrator.fsallast = k4
  if integrator.opts.adaptive
    utilde = dt*(btilde1*k1 + btilde2*k2 + btilde3*k3 + btilde4*k4)
    atmp = calculate_residuals(utilde, uprev, u, integrator.opts.abstol, integrator.opts.reltol,integrator.opts.internalnorm)
    integrator.EEst = integrator.opts.internalnorm(atmp)
  end
  integrator.k[1] = integrator.fsalfirst
  integrator.k[2] = integrator.fsallast
  integrator.u = u
end

function initialize!(integrator, cache::BS3Cache)
  integrator.kshortsize = 2
  resize!(integrator.k, integrator.kshortsize)
  integrator.fsalfirst = cache.fsalfirst  # done by pointers, no copying
  integrator.fsallast = cache.k4
  integrator.k[1] = integrator.fsalfirst
  integrator.k[2] = integrator.fsallast
  integrator.f(integrator.fsalfirst, integrator.uprev, integrator.p, integrator.t) # Pre-start fsal
end

@muladd function perform_step!(integrator, cache::BS3Cache, repeat_step=false)
  @unpack t,dt,uprev,u,f,p = integrator
  @unpack k2,k3,k4,utilde,tmp,atmp = cache
  @unpack a21,a32,a41,a42,a43,c1,c2,btilde1,btilde2,btilde3,btilde4 = cache.tab
  # k1 = cache.fsalfirst
  k1 = integrator.fsalfirst
  a1 = dt*a21
  @. tmp = uprev+a1*k1
  f(k2, tmp, p, t+c1*dt)
  a2 = dt*a32
  @. tmp = uprev+a2*k2
  f(k3, tmp, p, t+c2*dt)
  @. u = uprev+dt*(a41*k1+a42*k2+a43*k3)
  f(k4, u, p, t+dt)
  if integrator.opts.adaptive
    @. utilde = dt*(btilde1*k1 + btilde2*k2 + btilde3*k3 + btilde4*k4)
    calculate_residuals!(atmp, utilde, uprev, u, integrator.opts.abstol, integrator.opts.reltol,integrator.opts.internalnorm)
    integrator.EEst = integrator.opts.internalnorm(atmp)
  end
end

function initialize!(integrator, cache::OwrenZen3ConstantCache)
    integrator.kshortsize = 4
    integrator.k = typeof(integrator.k)(undef, integrator.kshortsize)
    integrator.fsalfirst = integrator.f(integrator.uprev, integrator.p, integrator.t) # Pre-start fsal

    # Avoid undefined entries if k is an array of arrays
    integrator.fsallast = zero(integrator.fsalfirst)
    integrator.k[1] = integrator.fsalfirst
    @inbounds for i in 2:integrator.kshortsize-1
      integrator.k[i] = zero(integrator.fsalfirst)
    end
    integrator.k[integrator.kshortsize] = integrator.fsallast
end

@muladd function perform_step!(integrator, cache::OwrenZen3ConstantCache, repeat_step=false)
  @unpack t,dt,uprev,u,f,p = integrator
  @unpack a21,a31,a32,a41,a42,a43,c1,c2,btilde1,btilde2,btilde3 = cache
  k1 = integrator.fsalfirst
  a1 = dt*a21
  k2 = f(uprev+a1*k1, p, t+c1*dt)
  tmp =  uprev+ dt*(a31*k1 + a32*k2)
  k3 = f(tmp, p, t+c2*dt)
  u =  uprev+dt*(a41*k1+a42*k2+a43*k3)
  k4 = f(u, p, t+dt); integrator.fsallast = k4
  if integrator.opts.adaptive
    utilde =  dt*(btilde1*k1 + btilde2*k2 + btilde3*k3)
    atmp = calculate_residuals(utilde, uprev, u, integrator.opts.abstol, integrator.opts.reltol,integrator.opts.internalnorm)
    integrator.EEst = integrator.opts.internalnorm(atmp)
  end
  integrator.k[1]=k1; integrator.k[2]=k2; integrator.k[3]=k3; integrator.k[4]=k4
  integrator.u = u
end

function initialize!(integrator, cache::OwrenZen3Cache)
    integrator.kshortsize = 4
    resize!(integrator.k, integrator.kshortsize)
    integrator.k[1]=cache.k1; integrator.k[2]=cache.k2;
    integrator.k[3]=cache.k3; integrator.k[4]=cache.k4;
    integrator.fsalfirst = cache.k1; integrator.fsallast = cache.k4  # setup pointers
    integrator.f(integrator.fsalfirst, integrator.uprev, integrator.p, integrator.t) # Pre-start fsal
end

@muladd function perform_step!(integrator, cache::OwrenZen3Cache, repeat_step=false)
  @unpack t,dt,uprev,u,f,p = integrator
  @unpack k1,k2,k3,k4,utilde,tmp,atmp = cache
  @unpack a21,a31,a32,a41,a42,a43,c1,c2,btilde1,btilde2,btilde3 = cache.tab
  a1 = dt*a21
  @. tmp = uprev+a1*k1
  f(k2, tmp, p, t+c1*dt)
  @. tmp = uprev+dt*(a31*k1+a32*k2)
  f(k3, tmp, p, t+c2*dt)
  @. u = uprev+dt*(a41*k1+a42*k2+a43*k3)
  f(k4, u, p, t+dt)
  if integrator.opts.adaptive
    @. utilde = dt*(btilde1*k1 + btilde2*k2 + btilde3*k3)
    calculate_residuals!(atmp, utilde, uprev, u, integrator.opts.abstol, integrator.opts.reltol,integrator.opts.internalnorm)
    integrator.EEst = integrator.opts.internalnorm(atmp)
  end
end

function initialize!(integrator, cache::OwrenZen4ConstantCache)
  integrator.kshortsize = 6
  integrator.k = typeof(integrator.k)(undef, integrator.kshortsize)
  integrator.fsalfirst = integrator.f(integrator.uprev,integrator.p,integrator.t) # Pre-start fsal

  # Avoid undefined entries if k is an array of arrays
  integrator.fsallast = zero(integrator.fsalfirst)
  integrator.k[1] = integrator.fsalfirst
  @inbounds for i in 2:integrator.kshortsize-1
    integrator.k[i] = zero(integrator.fsalfirst)
  end
  integrator.k[integrator.kshortsize] = integrator.fsallast
end

@muladd function perform_step!(integrator, cache::OwrenZen4ConstantCache, repeat_step=false)
  @unpack t,dt,uprev,u,f,p = integrator
  @unpack a21,a31,a32,a41,a42,a43,a51,a52,a53,a54,a61,a63,a64,a65,c1,c2,c3,c4,btilde1,btilde3,btilde4,btilde5 = cache
  k1 = integrator.fsalfirst
  a = dt*a21
  k2 = f(uprev+a*k1, p, t+c1*dt)
  k3 = f(uprev+dt*(a31*k1+a32*k2), p, t+c2*dt)
  k4 = f(uprev+dt*(a41*k1+a42*k2+a43*k3), p, t+c3*dt)
  k5 = f(uprev+dt*(a51*k1+a52*k2+a53*k3+a54*k4), p, t+c4*dt)
  u = uprev+dt*(a61*k1+a63*k3+a64*k4+a65*k5)
  k6 = f(u, p, t+dt); integrator.fsallast = k6
  if integrator.opts.adaptive
    utilde = dt*(btilde1*k1 + btilde3*k3 + btilde4*k4 + btilde5*k5)
    atmp = calculate_residuals(utilde, uprev, u, integrator.opts.abstol, integrator.opts.reltol,integrator.opts.internalnorm)
    integrator.EEst = integrator.opts.internalnorm(atmp)
  end
  integrator.k[1]=k1; integrator.k[2]=k2; integrator.k[3]=k3; integrator.k[4]=k4;
  integrator.k[5]=k5; integrator.k[6]=k6
  integrator.u = u
end

function initialize!(integrator,cache::OwrenZen4Cache,f=integrator.f)
  integrator.kshortsize = 6
  resize!(integrator.k, integrator.kshortsize)
  integrator.k[1]=cache.k1; integrator.k[2]=cache.k2;
  integrator.k[3]=cache.k3; integrator.k[4]=cache.k4;
  integrator.k[5]=cache.k5; integrator.k[6]=cache.k6;
  integrator.fsalfirst = cache.k1; integrator.fsallast = cache.k6  # setup pointers
  f(integrator.fsalfirst,integrator.uprev,integrator.p,integrator.t) # Pre-start fsal
end

#=
@muladd function perform_step!(integrator, cache::OwrenZen4Cache, repeat_step=false)
  @unpack t,dt,uprev,u,f,p = integrator
  @unpack k1,k2,k3,k4,k5,k6,utilde,tmp,atmp = cache
  @unpack a21,a31,a32,a41,a42,a43,a51,a52,a53,a54,a61,a63,a64,a65,c1,c2,c3,c4,btilde1,btilde3,btilde4,btilde5 = cache.tab
  a = dt*a21
  @. tmp = uprev+a*k1
  f(k2, tmp, p, t+c1*dt)
  @. tmp = uprev+dt*(a31*k1+a32*k2)
  f(k3, tmp, p, t+c2*dt)
  @. tmp = uprev+dt*(a41*k1+a42*k2+a43*k3)
  f(k4, tmp, p, t+c3*dt)
  @. tmp = uprev+dt*(a51*k1+a52*k2+a53*k3+a54*k4)
  f(k5, tmp, p, t+c4*dt)
  @. u = uprev+dt*(a61*k1+a63*k3+a64*k4+a65*k5)
  f(k6, u, p, t+dt)
  if integrator.opts.adaptive
    @. utilde = dt*(btilde1*k1 + btilde3*k3 + btilde4*k4 + btilde5*k5)
    calculate_residuals!(atmp, utilde, uprev, u, integrator.opts.abstol, integrator.opts.reltol,integrator.opts.internalnorm)
    integrator.EEst = integrator.opts.internalnorm(atmp)
  end
end
=#

@muladd function perform_step!(integrator, cache::OwrenZen4Cache, repeat_step=false)
  @unpack t,dt,uprev,u,f,p = integrator
  uidx = eachindex(integrator.uprev)
  @unpack k1,k2,k3,k4,k5,k6,utilde,tmp,atmp = cache
  @unpack a21,a31,a32,a41,a42,a43,a51,a52,a53,a54,a61,a63,a64,a65,c1,c2,c3,c4,btilde1,btilde3,btilde4,btilde5 = cache.tab
  a = dt*a21
  @tight_loop_macros for i in uidx
    @inbounds tmp[i] = uprev[i]+a*k1[i]
  end
  f(k2, tmp, p, t+c1*dt)
  @tight_loop_macros for i in uidx
    @inbounds tmp[i] = uprev[i]+dt*(a31*k1[i]+a32*k2[i])
  end
  f(k3, tmp, p, t+c2*dt)
  @tight_loop_macros for i in uidx
    @inbounds tmp[i] = uprev[i]+dt*(a41*k1[i]+a42*k2[i]+a43*k3[i])
  end
  f(k4, tmp, p, t+c3*dt)
  @tight_loop_macros for i in uidx
    @inbounds tmp[i] = uprev[i]+dt*(a51*k1[i]+a52*k2[i]+a53*k3[i]+a54*k4[i])
  end
  f(k5, tmp, p, t+c4*dt)
  @tight_loop_macros for i in uidx
    @inbounds u[i] = uprev[i]+dt*(a61*k1[i]+a63*k3[i]+a64*k4[i]+a65*k5[i])
  end
  f(k6, u, p, t+dt)
  if integrator.opts.adaptive
    @tight_loop_macros for i in uidx
      @inbounds utilde[i] = dt*(btilde1*k1[i] + btilde3*k3[i] + btilde4*k4[i] + btilde5*k5[i])
    end
    calculate_residuals!(atmp, utilde, uprev, u, integrator.opts.abstol, integrator.opts.reltol,integrator.opts.internalnorm)
    integrator.EEst = integrator.opts.internalnorm(atmp)
  end
end

function initialize!(integrator, cache::OwrenZen5ConstantCache)
  integrator.kshortsize = 8
  integrator.k = typeof(integrator.k)(undef, integrator.kshortsize)
  integrator.fsalfirst = integrator.f(integrator.uprev, integrator.p, integrator.t) # Pre-start fsal

  # Avoid undefined entries if k is an array of arrays
  integrator.fsallast = zero(integrator.fsalfirst)
  integrator.k[1] = integrator.fsalfirst
  @inbounds for i in 2:integrator.kshortsize-1
    integrator.k[i] = zero(integrator.fsalfirst)
  end
  integrator.k[integrator.kshortsize] = integrator.fsallast
end

@muladd function perform_step!(integrator, cache::OwrenZen5ConstantCache, repeat_step=false)
  @unpack t,dt,uprev,u,f,p = integrator
  @unpack a21,a31,a32,a41,a42,a51,a52,a53,a54,a61,a62,a63,a64,a65,a71,a72,a73,a74,a75,a76,a81,a83,a84,a85,a86,a87,c1,c2,c3,c4,c5,c6,btilde1,btilde3,btilde4,btilde5,btilde6,btilde7 = cache
  k1 = integrator.fsalfirst
  a = dt*a21
  k2 = f(uprev+a*k1, p, t+c1*dt)
  k3 = f(uprev+dt*(a31*k1+a32*k2), p, t+c2*dt)
  k4 = f(uprev+dt*(a41*k1+a42*k2+k3), p, t+c3*dt)
  k5 = f(uprev+dt*(a51*k1+a52*k2+a53*k3+a54*k4), p, t+c4*dt)
  k6 = f(uprev+dt*(a61*k1+a62*k2+a63*k3+a64*k4+a65*k5), p, t+c5*dt)
  k7 = f(uprev+dt*(a71*k1+a72*k2+a73*k3+a74*k4+a75*k5+a76*k6), p, t+c6*dt)
  u = uprev+dt*(a81*k1+a83*k3+a84*k4+a85*k5+a86*k6+a87*k7)
  k8 = f(u, p, t+dt); integrator.fsallast = k8
  if integrator.opts.adaptive
    utilde = dt*(btilde1*k1 + btilde3*k3 + btilde4*k4 + btilde5*k5 + btilde6*k6 + btilde7*k7)
    atmp = calculate_residuals(utilde, uprev, u, integrator.opts.abstol, integrator.opts.reltol,integrator.opts.internalnorm)
    integrator.EEst = integrator.opts.internalnorm(atmp)
  end
  integrator.k[1]=k1; integrator.k[2]=k2; integrator.k[3]=k3; integrator.k[4]=k4
  integrator.k[5]=k5; integrator.k[6]=k6; integrator.k[7]=k7; integrator.k[8]=k8
  integrator.u = u
end

function initialize!(integrator, cache::OwrenZen5Cache)
  integrator.kshortsize = 8
  resize!(integrator.k, integrator.kshortsize)
  integrator.k[1]=cache.k1; integrator.k[2]=cache.k2;
  integrator.k[3]=cache.k3; integrator.k[4]=cache.k4;
  integrator.k[5]=cache.k5; integrator.k[6]=cache.k6;
  integrator.k[7]=cache.k7; integrator.k[8]=cache.k8;
  integrator.fsalfirst = cache.k1; integrator.fsallast = cache.k8  # setup pointers
  integrator.f(integrator.fsalfirst, integrator.uprev, integrator.p, integrator.t) # Pre-start fsal
end

#=
@muladd function perform_step!(integrator, cache::OwrenZen5Cache, repeat_step=false)
  @unpack t,dt,uprev,u,f,p = integrator
  @unpack k1,k2,k3,k4,k5,k6,k7,k8,utilde,tmp,atmp = cache
  @unpack a21,a31,a32,a41,a42,a51,a52,a53,a54,a61,a62,a63,a64,a65,a71,a72,a73,a74,a75,a76,a81,a83,a84,a85,a86,a87,c1,c2,c3,c4,c5,c6,btilde1,btilde3,btilde4,btilde5,btilde6,btilde7 = cache.tab
  a = dt*a21
  @. tmp = uprev+a*k1
  f(k2, tmp, p, t+c1*dt)
  @. tmp = uprev+dt*(a31*k1+a32*k2)
  f(k3, tmp, p, t+c2*dt)
  @. tmp = uprev+dt*(a41*k1+a42*k2+k3)
  f(k4, tmp, p, t+c3*dt)
  @. tmp = uprev+dt*(a51*k1+a52*k2+a53*k3+a54*k4)
  f(k5, tmp, p, t+c4*dt)
  @. tmp = uprev+dt*(a61*k1+a62*k2+a63*k3+a64*k4+a65*k5)
  f(k6, tmp, p, t+c5*dt)
  @. tmp = uprev+dt*(a71*k1+a72*k2+a73*k3+a74*k4+a75*k5+a76*k6)
  f(k7, tmp, p, t+c6*dt)
  @. u = uprev+dt*(a81*k1+a83*k3+a84*k4+a85*k5+a86*k6+a87*k7)
  f(k8, u, p, t+dt)
  if integrator.opts.adaptive
    @. utilde = dt*(btilde1*k1 + btilde3*k3 + btilde4*k4 + btilde5*k5 + btilde6*k6 + btilde7*k7)
    calculate_residuals!(atmp, utilde, uprev, u, integrator.opts.abstol, integrator.opts.reltol,integrator.opts.internalnorm)
    integrator.EEst = integrator.opts.internalnorm(atmp)
  end
end
=#

@muladd function perform_step!(integrator, cache::OwrenZen5Cache, repeat_step=false)
  @unpack t,dt,uprev,u,f,p = integrator
  uidx = eachindex(integrator.uprev)
  @unpack k1,k2,k3,k4,k5,k6,k7,k8,utilde,tmp,atmp = cache
  @unpack a21,a31,a32,a41,a42,a51,a52,a53,a54,a61,a62,a63,a64,a65,a71,a72,a73,a74,a75,a76,a81,a83,a84,a85,a86,a87,c1,c2,c3,c4,c5,c6,btilde1,btilde3,btilde4,btilde5,btilde6,btilde7 = cache.tab
  a = dt*a21
  @tight_loop_macros for i in uidx
    @inbounds tmp[i] = uprev[i]+a*k1[i]
  end
  f(k2, tmp, p, t+c1*dt)
  @tight_loop_macros for i in uidx
    @inbounds tmp[i] = uprev[i]+dt*(a31*k1[i]+a32*k2[i])
  end
  f(k3, tmp, p, t+c2*dt)
  @tight_loop_macros for i in uidx
    @inbounds tmp[i] = uprev[i]+dt*(a41*k1[i]+a42*k2[i]+k3[i])
  end
  f(k4, tmp, p, t+c3*dt)
  @tight_loop_macros for i in uidx
    @inbounds tmp[i] = uprev[i]+dt*(a51*k1[i]+a52*k2[i]+a53*k3[i]+a54*k4[i])
  end
  f(k5, tmp, p, t+c4*dt)
  @tight_loop_macros for i in uidx
    @inbounds tmp[i] = uprev[i]+dt*(a61*k1[i]+a62*k2[i]+a63*k3[i]+a64*k4[i]+a65*k5[i])
  end
  f(k6, tmp, p, t+c5*dt)
  @tight_loop_macros for i in uidx
    @inbounds tmp[i] = uprev[i]+dt*(a71*k1[i]+a72*k2[i]+a73*k3[i]+a74*k4[i]+a75*k5[i]+a76*k6[i])
  end
  f(k7, tmp, p, t+c6*dt)
  @tight_loop_macros for i in uidx
    @inbounds u[i] = uprev[i]+dt*(a81*k1[i]+a83*k3[i]+a84*k4[i]+a85*k5[i]+a86*k6[i]+a87*k7[i])
  end
  f(k8, u, p, t+dt)
  if integrator.opts.adaptive
    @tight_loop_macros for i in uidx
      @inbounds utilde[i] = dt*(btilde1*k1[i] + btilde3*k3[i] + btilde4*k4[i] + btilde5*k5[i] + btilde6*k6[i] + btilde7*k7[i])
    end
    calculate_residuals!(atmp, utilde, uprev, u, integrator.opts.abstol, integrator.opts.reltol,integrator.opts.internalnorm)
    integrator.EEst = integrator.opts.internalnorm(atmp)
  end
end

function initialize!(integrator, cache::BS5ConstantCache)
  alg = unwrap_alg(integrator, false)
  alg.lazy ? (integrator.kshortsize = 8) : (integrator.kshortsize = 11)
  integrator.k = typeof(integrator.k)(undef, integrator.kshortsize)
  integrator.fsalfirst = integrator.f(integrator.uprev, integrator.p, integrator.t) # Pre-start fsal

  # Avoid undefined entries if k is an array of arrays
  integrator.fsallast = zero(integrator.fsalfirst)
  integrator.k[1] = integrator.fsalfirst
  @inbounds for i in 2:7
    integrator.k[i] = zero(integrator.fsalfirst)
  end
  integrator.k[integrator.kshortsize] = integrator.fsallast


  if !alg.lazy
    @inbounds for i in 9:11
      integrator.k[i] = zero(integrator.fsalfirst)
    end
  end
end

@muladd function perform_step!(integrator, cache::BS5ConstantCache, repeat_step=false)
  @unpack t,dt,uprev,u,f,p = integrator
  @unpack c1,c2,c3,c4,c5,a21,a31,a32,a41,a42,a43,a51,a52,a53,a54,a61,a62,a63,a64,a65,a71,a72,a73,a74,a75,a76,a81,a83,a84,a85,a86,a87,bhat1,bhat3,bhat4,bhat5,bhat6,btilde1,btilde3,btilde4,btilde5,btilde6,btilde7,btilde8 = cache
  k1 = integrator.fsalfirst
  a = dt*a21
  k2 = f(uprev+a*k1, p, t+c1*dt)
  k3 = f(uprev+dt*(a31*k1+a32*k2), p, t+c2*dt)
  k4 = f(uprev+dt*(a41*k1+a42*k2+a43*k3), p, t+c3*dt)
  k5 = f(uprev+dt*(a51*k1+a52*k2+a53*k3+a54*k4), p, t+c4*dt)
  k6 = f(uprev+dt*(a61*k1+a62*k2+a63*k3+a64*k4+a65*k5), p, t+c5*dt)
  k7 = f(uprev+dt*(a71*k1+a72*k2+a73*k3+a74*k4+a75*k5+a76*k6), p, t+dt)
  u = uprev+dt*(a81*k1+a83*k3+a84*k4+a85*k5+a86*k6+a87*k7)
  integrator.fsallast = f(u, p, t+dt); k8 = integrator.fsallast
  if integrator.opts.adaptive
    uhat   = dt*(bhat1*k1 + bhat3*k3 + bhat4*k4 + bhat5*k5 + bhat6*k6)
    utilde = dt*(btilde1*k1 + btilde3*k3 + btilde4*k4 + btilde5*k5 + btilde6*k6 + btilde7*k7 + btilde8*k8)
    atmp = calculate_residuals(uhat, uprev, u, integrator.opts.abstol, integrator.opts.reltol,integrator.opts.internalnorm)
    EEst1 = integrator.opts.internalnorm(atmp)
    atmp = calculate_residuals(utilde, uprev, u, integrator.opts.abstol, integrator.opts.reltol,integrator.opts.internalnorm)
    EEst2 = integrator.opts.internalnorm(atmp)
    integrator.EEst = max(EEst1,EEst2)
  end
  integrator.k[1]=k1; integrator.k[2]=k2; integrator.k[3]=k3;integrator.k[4]=k4;integrator.k[5]=k5;integrator.k[6]=k6;integrator.k[7]=k7;integrator.k[8]=k8
  integrator.u = u

  alg = unwrap_alg(integrator, false)
  if !alg.lazy && (integrator.opts.adaptive == false || integrator.EEst <= 1.0)
    @unpack c6,c7,c8,a91,a92,a93,a94,a95,a96,a97,a98,a101,a102,a103,a104,a105,a106,a107,a108,a109,a111,a112,a113,a114,a115,a116,a117,a118,a119,a1110 = cache
    k = integrator.k
    k[9] = f(uprev+dt*(a91*k[1]+a92*k[2]+a93*k[3]+a94*k[4]+a95*k[5]+a96*k[6]+a97*k[7]+a98*k[8]),p,t+c6*dt)
    k[10] = f(uprev+dt*(a101*k[1]+a102*k[2]+a103*k[3]+a104*k[4]+a105*k[5]+a106*k[6]+a107*k[7]+a108*k[8]+a109*k[9]),p,t+c7*dt)
    k[11] = f(uprev+dt*(a111*k[1]+a112*k[2]+a113*k[3]+a114*k[4]+a115*k[5]+a116*k[6]+a117*k[7]+a118*k[8]+a119*k[9]+a1110*k[10]),p,t+c8*dt)
  end
end

function initialize!(integrator, cache::BS5Cache)
  alg = unwrap_alg(integrator, false)
  alg.lazy ? (integrator.kshortsize = 8) : (integrator.kshortsize = 11)
  resize!(integrator.k, integrator.kshortsize)
  integrator.k[1]=cache.k1; integrator.k[2]=cache.k2;
  integrator.k[3]=cache.k3; integrator.k[4]=cache.k4;
  integrator.k[5]=cache.k5; integrator.k[6]=cache.k6;
  integrator.k[7]=cache.k7; integrator.k[8]=cache.k8

  if !alg.lazy
    integrator.k[9]= similar(cache.k1)
    integrator.k[10]= similar(cache.k1)
    integrator.k[11]= similar(cache.k1)
  end

  integrator.fsalfirst = cache.k1; integrator.fsallast = cache.k8  # setup pointers
  integrator.f(integrator.fsalfirst, integrator.uprev, integrator.p, integrator.t) # Pre-start fsal
end

#=
@muladd function perform_step!(integrator, cache::BS5Cache, repeat_step=false)
  @unpack t,dt,uprev,u,f,p = integrator
  @unpack k1,k2,k3,k4,k5,k6,k7,k8,utilde,tmp,atmp = cache
  @unpack c1,c2,c3,c4,c5,a21,a31,a32,a41,a42,a43,a51,a52,a53,a54,a61,a62,a63,a64,a65,a71,a72,a73,a74,a75,a76,a81,a83,a84,a85,a86,a87,bhat1,bhat3,bhat4,bhat5,bhat6,btilde1,btilde3,btilde4,btilde5,btilde6,btilde7,btilde8 = cache.tab
  a = dt*a21
  @. tmp = uprev+a*k1
  f(k2, tmp, p, t+c1*dt)
  @. tmp = uprev+dt*(a31*k1+a32*k2)
  f(k3, tmp, p, t+c2*dt)
  @. tmp = uprev+dt*(a41*k1+a42*k2+a43*k3)
  f(k4, tmp, p, t+c3*dt)
  @. tmp = uprev+dt*(a51*k1+a52*k2+a53*k3+a54*k4)
  f(k5, tmp, p, t+c4*dt)
  @. tmp = uprev+dt*(a61*k1+a62*k2+a63*k3+a64*k4+a65*k5)
  f(k6, tmp, p, t+c5*dt)
  @. tmp = uprev+dt*(a71*k1+a72*k2+a73*k3+a74*k4+a75*k5+a76*k6)
  f(k7, tmp, p, t+dt)
  @. u = uprev+dt*(a81*k1+a83*k3+a84*k4+a85*k5+a86*k6+a87*k7)
  f(k8, u, p, t+dt)
  if integrator.opts.adaptive
    @. utilde = dt*(bhat1*k1 + bhat3*k3 + bhat4*k4 + bhat5*k5 + bhat6*k6)
    calculate_residuals!(atmp, utilde, uprev, u, integrator.opts.abstol, integrator.opts.reltol,integrator.opts.internalnorm)
    EEst1 = integrator.opts.internalnorm(atmp)
    @. utilde = dt*(btilde1*k1 + btilde3*k3 + btilde4*k4 + btilde5*k5 + btilde6*k6 + btilde7*k7 + btilde8*k8)
    calculate_residuals!(atmp, utilde, uprev, u, integrator.opts.abstol, integrator.opts.reltol,integrator.opts.internalnorm)
    EEst2 = integrator.opts.internalnorm(atmp)
    integrator.EEst = max(EEst1,EEst2)
  end
end
=#

@muladd function perform_step!(integrator, cache::BS5Cache, repeat_step=false)
  @unpack t,dt,uprev,u,f,p = integrator
  uidx = eachindex(integrator.uprev)
  @unpack k1,k2,k3,k4,k5,k6,k7,k8,utilde,tmp,atmp = cache
  @unpack c1,c2,c3,c4,c5,a21,a31,a32,a41,a42,a43,a51,a52,a53,a54,a61,a62,a63,a64,a65,a71,a72,a73,a74,a75,a76,a81,a83,a84,a85,a86,a87,bhat1,bhat3,bhat4,bhat5,bhat6,btilde1,btilde3,btilde4,btilde5,btilde6,btilde7,btilde8 = cache.tab
  a = dt*a21
  @tight_loop_macros for i in uidx
    @inbounds tmp[i] = uprev[i]+a*k1[i]
  end
  f(k2, tmp, p, t+c1*dt)
  @tight_loop_macros for i in uidx
    @inbounds tmp[i] = uprev[i]+dt*(a31*k1[i]+a32*k2[i])
  end
  f(k3, tmp, p, t+c2*dt)
  @tight_loop_macros for i in uidx
    @inbounds tmp[i] = uprev[i]+dt*(a41*k1[i]+a42*k2[i]+a43*k3[i])
  end
  f(k4, tmp, p, t+c3*dt)
  @tight_loop_macros for i in uidx
    @inbounds tmp[i] = uprev[i]+dt*(a51*k1[i]+a52*k2[i]+a53*k3[i]+a54*k4[i])
  end
  f(k5, tmp, p, t+c4*dt)
  @tight_loop_macros for i in uidx
    @inbounds tmp[i] = uprev[i]+dt*(a61*k1[i]+a62*k2[i]+a63*k3[i]+a64*k4[i]+a65*k5[i])
  end
  f(k6, tmp, p, t+c5*dt)
  @tight_loop_macros for i in uidx
    @inbounds tmp[i] = uprev[i]+dt*(a71*k1[i]+a72*k2[i]+a73*k3[i]+a74*k4[i]+a75*k5[i]+a76*k6[i])
  end
  f(k7, tmp, p, t+dt)
  @tight_loop_macros for i in uidx
    @inbounds u[i] = uprev[i]+dt*(a81*k1[i]+a83*k3[i]+a84*k4[i]+a85*k5[i]+a86*k6[i]+a87*k7[i])
  end
  f(k8, u, p, t+dt)
  if integrator.opts.adaptive
    @tight_loop_macros for i in uidx
      @inbounds utilde[i] = dt*(bhat1*k1[i] + bhat3*k3[i] + bhat4*k4[i] + bhat5*k5[i] + bhat6*k6[i])
    end
    calculate_residuals!(atmp, utilde, uprev, u, integrator.opts.abstol, integrator.opts.reltol,integrator.opts.internalnorm)
    EEst1 = integrator.opts.internalnorm(atmp)
    @tight_loop_macros for i in uidx
      @inbounds utilde[i] = dt*(btilde1*k1[i] + btilde3*k3[i] + btilde4*k4[i] + btilde5*k5[i] + btilde6*k6[i] + btilde7*k7[i] + btilde8*k8[i])
    end
    calculate_residuals!(atmp, utilde, uprev, u, integrator.opts.abstol, integrator.opts.reltol,integrator.opts.internalnorm)
    EEst2 = integrator.opts.internalnorm(atmp)
    integrator.EEst = max(EEst1,EEst2)
  end

  alg = unwrap_alg(integrator, false)
  if !alg.lazy && (integrator.opts.adaptive == false || integrator.EEst <= 1.0)
    k = integrator.k
    @unpack c6,c7,c8,a91,a92,a93,a94,a95,a96,a97,a98,a101,a102,a103,a104,a105,a106,a107,a108,a109,a111,a112,a113,a114,a115,a116,a117,a118,a119,a1110 = cache.tab
    @tight_loop_macros for i in uidx
      @inbounds tmp[i] = uprev[i]+dt*(a91*k[1][i]+a92*k[2][i]+a93*k[3][i]+a94*k[4][i]+a95*k[5][i]+a96*k[6][i]+a97*k[7][i]+a98*k[8][i])
    end
    f(k[9],tmp,p,t+c6*dt)
    @tight_loop_macros for i in uidx
      @inbounds tmp[i] = uprev[i]+dt*(a101*k[1][i]+a102*k[2][i]+a103*k[3][i]+a104*k[4][i]+a105*k[5][i]+a106*k[6][i]+a107*k[7][i]+a108*k[8][i]+a109*k[9][i])
    end
    f(k[10],tmp,p,t+c7*dt)
    @tight_loop_macros for i in uidx
      @inbounds tmp[i] = uprev[i]+dt*(a111*k[1][i]+a112*k[2][i]+a113*k[3][i]+a114*k[4][i]+a115*k[5][i]+a116*k[6][i]+a117*k[7][i]+a118*k[8][i]+a119*k[9][i]+a1110*k[10][i])
    end
    f(k[11],tmp,p,t+c8*dt)
  end
end

function initialize!(integrator, cache::Tsit5ConstantCache)
  integrator.kshortsize = 7
  integrator.k = typeof(integrator.k)(undef, integrator.kshortsize)
  integrator.fsalfirst = integrator.f(integrator.uprev, integrator.p, integrator.t) # Pre-start fsal

  # Avoid undefined entries if k is an array of arrays
  integrator.fsallast = zero(integrator.fsalfirst)
  integrator.k[1] = integrator.fsalfirst
  @inbounds for i in 2:integrator.kshortsize-1
    integrator.k[i] = zero(integrator.fsalfirst)
  end
  integrator.k[integrator.kshortsize] = integrator.fsallast
end

@muladd function perform_step!(integrator, cache::Tsit5ConstantCache, repeat_step=false)
  @unpack t,dt,uprev,u,f,p = integrator
  @unpack c1,c2,c3,c4,c5,c6,a21,a31,a32,a41,a42,a43,a51,a52,a53,a54,a61,a62,a63,a64,a65,a71,a72,a73,a74,a75,a76,btilde1,btilde2,btilde3,btilde4,btilde5,btilde6,btilde7 = cache
  k1 = integrator.fsalfirst
  a = dt*a21
  k2 = f(uprev+a*k1, p, t+c1*dt)
  k3 = f(uprev+dt*(a31*k1+a32*k2), p, t+c2*dt)
  k4 = f(uprev+dt*(a41*k1+a42*k2+a43*k3), p, t+c3*dt)
  k5 = f(uprev+dt*(a51*k1+a52*k2+a53*k3+a54*k4), p, t+c4*dt)
  g6 = uprev+dt*(a61*k1+a62*k2+a63*k3+a64*k4+a65*k5)
  k6 = f(g6, p, t+dt)
  u = uprev+dt*(a71*k1+a72*k2+a73*k3+a74*k4+a75*k5+a76*k6)
  integrator.fsallast = f(u, p, t+dt); k7 = integrator.fsallast
  if typeof(integrator.alg) <: CompositeAlgorithm
    g7 = u
    # Hairer II, page 22
    integrator.eigen_est = integrator.opts.internalnorm(k7 - k6)/integrator.opts.internalnorm(g7 - g6)
  end
  if integrator.opts.adaptive
    utilde = dt*(btilde1*k1 + btilde2*k2 + btilde3*k3 + btilde4*k4 + btilde5*k5 + btilde6*k6 + btilde7*k7)
    atmp = calculate_residuals(utilde, uprev, u, integrator.opts.abstol, integrator.opts.reltol,integrator.opts.internalnorm)
    integrator.EEst = integrator.opts.internalnorm(atmp)
  end
  integrator.k[1] = k1
  integrator.k[2] = k2
  integrator.k[3] = k3
  integrator.k[4] = k4
  integrator.k[5] = k5
  integrator.k[6] = k6
  integrator.k[7] = k7
  integrator.u = u
end

function initialize!(integrator, cache::Tsit5Cache)
  integrator.kshortsize = 7
  integrator.fsalfirst = cache.k1; integrator.fsallast = cache.k7 # setup pointers
  resize!(integrator.k, integrator.kshortsize)
  # Setup k pointers
  integrator.k[1] = cache.k1
  integrator.k[2] = cache.k2
  integrator.k[3] = cache.k3
  integrator.k[4] = cache.k4
  integrator.k[5] = cache.k5
  integrator.k[6] = cache.k6
  integrator.k[7] = cache.k7
  integrator.f(integrator.fsalfirst, integrator.uprev, integrator.p, integrator.t) # Pre-start fsal
end

#=
@muladd function perform_step!(integrator, cache::Tsit5Cache, repeat_step=false)
  @unpack t,dt,uprev,u,f,p = integrator
  @unpack c1,c2,c3,c4,c5,c6,a21,a31,a32,a41,a42,a43,a51,a52,a53,a54,a61,a62,a63,a64,a65,a71,a72,a73,a74,a75,a76,btilde1,btilde2,btilde3,btilde4,btilde5,btilde6,btilde7 = cache.tab
  @unpack k1,k2,k3,k4,k5,k6,k7,utilde,tmp,atmp = cache
  a = dt*a21
  @. tmp = uprev+a*k1
  f(k2, tmp, p, t+c1*dt)
  @. tmp = uprev+dt*(a31*k1+a32*k2)
  f(k3, tmp, p, t+c2*dt)
  @. tmp = uprev+dt*(a41*k1+a42*k2+a43*k3)
  f(k4, tmp, p, t+c3*dt)
  @. tmp = uprev+dt*(a51*k1+a52*k2+a53*k3+a54*k4)
  f(k5, tmp, p, t+c4*dt)
  @. tmp = uprev+dt*(a61*k1+a62*k2+a63*k3+a64*k4+a65*k5)
  f(k6, tmp, p, t+dt)
  @. u = uprev+dt*(a71*k1+a72*k2+a73*k3+a74*k4+a75*k5+a76*k6)
  f(k7, u, p, t+dt)
  if integrator.opts.adaptive
    @. utilde = dt*(btilde1*k1 + btilde2*k2 + btilde3*k3 + btilde4*k4 + btilde5*k5 + btilde6*k6 + btilde7*k7)
    calculate_residuals!(atmp, utilde, uprev, u, integrator.opts.abstol, integrator.opts.reltol,integrator.opts.internalnorm)
    integrator.EEst = integrator.opts.internalnorm(atmp)
  end
end
=#

@muladd function perform_step!(integrator, cache::Tsit5Cache, repeat_step=false)
  @unpack t,dt,uprev,u,f,p = integrator
  uidx = eachindex(integrator.uprev)
  @unpack c1,c2,c3,c4,c5,c6,a21,a31,a32,a41,a42,a43,a51,a52,a53,a54,a61,a62,a63,a64,a65,a71,a72,a73,a74,a75,a76,btilde1,btilde2,btilde3,btilde4,btilde5,btilde6,btilde7 = cache.tab
  @unpack k1,k2,k3,k4,k5,k6,k7,utilde,tmp,atmp = cache
  a = dt*a21
  @tight_loop_macros for i in uidx
    @inbounds tmp[i] = uprev[i]+a*k1[i]
  end
  f(k2, tmp, p, t+c1*dt)
  @tight_loop_macros for i in uidx
    @inbounds tmp[i] = uprev[i]+dt*(a31*k1[i]+a32*k2[i])
  end
  f(k3, tmp, p, t+c2*dt)
  @tight_loop_macros for i in uidx
    @inbounds tmp[i] = uprev[i]+dt*(a41*k1[i]+a42*k2[i]+a43*k3[i])
  end
  f(k4, tmp, p, t+c3*dt)
  @tight_loop_macros for i in uidx
    @inbounds tmp[i] = uprev[i]+dt*(a51*k1[i]+a52*k2[i]+a53*k3[i]+a54*k4[i])
  end
  f(k5, tmp, p, t+c4*dt)
  @tight_loop_macros for i in uidx
    @inbounds tmp[i] = uprev[i]+dt*(a61*k1[i]+a62*k2[i]+a63*k3[i]+a64*k4[i]+a65*k5[i])
  end
  f(k6, tmp, p, t+dt)
  @tight_loop_macros for i in uidx
    @inbounds u[i] = uprev[i]+dt*(a71*k1[i]+a72*k2[i]+a73*k3[i]+a74*k4[i]+a75*k5[i]+a76*k6[i])
  end
  f(k7, u, p, t+dt)
  if typeof(integrator.alg) <: CompositeAlgorithm
    g7 = u
    g6 = tmp
    # Hairer II, page 22
    @. utilde = k7 - k6
    ϱu = integrator.opts.internalnorm(utilde)
    @. utilde = g7 - g6
    ϱd = integrator.opts.internalnorm(utilde)
    integrator.eigen_est = ϱu/ϱd
  end
  if integrator.opts.adaptive
    @tight_loop_macros for i in uidx
      @inbounds utilde[i] = dt*(btilde1*k1[i] + btilde2*k2[i] + btilde3*k3[i] + btilde4*k4[i] + btilde5*k5[i] + btilde6*k6[i] + btilde7*k7[i])
    end
    calculate_residuals!(atmp, utilde, uprev, u, integrator.opts.abstol, integrator.opts.reltol,integrator.opts.internalnorm)
    integrator.EEst = integrator.opts.internalnorm(atmp)
  end
end

function initialize!(integrator, cache::DP5ConstantCache)
  integrator.kshortsize = 4
  integrator.k = typeof(integrator.k)(undef, integrator.kshortsize)
  integrator.fsalfirst = integrator.f(integrator.uprev, integrator.p, integrator.t) # Pre-start fsal

  # Avoid undefined entries if k is an array of arrays
  integrator.fsallast = zero(integrator.fsalfirst)
  @inbounds for i in eachindex(integrator.k)
    integrator.k[i] = zero(integrator.fsalfirst)
  end
end

@muladd function perform_step!(integrator, cache::DP5ConstantCache, repeat_step=false)
  @unpack t,dt,uprev,u,f,p = integrator
  @unpack a21,a31,a32,a41,a42,a43,a51,a52,a53,a54,a61,a62,a63,a64,a65,a71,a73,a74,a75,a76,btilde1,btilde3,btilde4,btilde5,btilde6,btilde7,c1,c2,c3,c4,c5,c6 = cache
  @unpack d1,d3,d4,d5,d6,d7 = cache
  k1 = integrator.fsalfirst
  a = dt*a21
  k2 = f(uprev+a*k1, p, t+c1*dt)
  k3 = f(uprev+dt*(a31*k1+a32*k2), p, t+c2*dt)
  k4 = f(uprev+dt*(a41*k1+a42*k2+a43*k3), p, t+c3*dt)
  k5 = f(uprev+dt*(a51*k1+a52*k2+a53*k3+a54*k4), p, t+c4*dt)
  g6 = uprev+dt*(a61*k1+a62*k2+a63*k3+a64*k4+a65*k5)
  k6 = f(g6, p, t+dt)
  update = a71*k1+a73*k3+a74*k4+a75*k5+a76*k6
  u = uprev+dt*update
  integrator.fsallast = f(u, p, t+dt); k7 = integrator.fsallast
  if typeof(integrator.alg) <: CompositeAlgorithm
    g7 = u
    # Hairer II, page 22
    integrator.eigen_est = integrator.opts.internalnorm(k7 - k6)/integrator.opts.internalnorm(g7 - g6)
  end
  if integrator.opts.adaptive
    utilde = dt*(btilde1*k1 + btilde3*k3 + btilde4*k4 + btilde5*k5 + btilde6*k6 + btilde7*k7)
    atmp = calculate_residuals(utilde, uprev, u, integrator.opts.abstol, integrator.opts.reltol,integrator.opts.internalnorm)
    integrator.EEst = integrator.opts.internalnorm(atmp)
  end
  integrator.k[1] = update
  bspl = k1 - update
  integrator.k[2] = bspl
  integrator.k[3] = update - k7 - bspl
  integrator.k[4] = d1*k1+d3*k3+d4*k4+d5*k5+d6*k6+d7*k7
  integrator.u = u
end

function initialize!(integrator, cache::DP5Cache)
  integrator.kshortsize = 4
  resize!(integrator.k, integrator.kshortsize)
  integrator.k[1] = cache.update
  integrator.k[2] = cache.bspl
  integrator.k[3] = cache.dense_tmp3
  integrator.k[4] = cache.dense_tmp4
  integrator.fsalfirst = cache.k1; integrator.fsallast = cache.k7
  integrator.f(integrator.fsalfirst, integrator.uprev, integrator.p, integrator.t) # Pre-start fsal
end

#=
@muladd function perform_step!(integrator, cache::DP5Cache, repeat_step=false)
  @unpack t,dt,uprev,u,f,p = integrator
  @unpack a21,a31,a32,a41,a42,a43,a51,a52,a53,a54,a61,a62,a63,a64,a65,a71,a73,a74,a75,a76,btilde1,btilde3,btilde4,btilde5,btilde6,btilde7,c1,c2,c3,c4,c5,c6 = cache.tab
  @unpack k1,k2,k3,k4,k5,k6,k7,dense_tmp3,dense_tmp4,update,bspl,utilde,tmp,atmp = cache
  @unpack d1,d3,d4,d5,d6,d7 = cache.tab
  a = dt*a21
  @. tmp = uprev+a*k1
  f(k2, tmp, p, t+c1*dt)
  @. tmp = uprev+dt*(a31*k1+a32*k2)
  f(k3, tmp, p, t+c2*dt)
  @. tmp = uprev+dt*(a41*k1+a42*k2+a43*k3)
  f(k4, tmp, p, t+c3*dt)
  @. tmp = uprev+dt*(a51*k1+a52*k2+a53*k3+a54*k4)
  f(k5, tmp, p, t+c4*dt)
  @. tmp = uprev+dt*(a61*k1+a62*k2+a63*k3+a64*k4+a65*k5)
  f(k6, tmp, p, t+dt)
  @. update = a71*k1+a73*k3+a74*k4+a75*k5+a76*k6
  @. u = uprev+dt*update
  f(k7, u, p, t+dt);
  if integrator.opts.adaptive
    @. utilde = dt*(btilde1*k1 + btilde3*k3 + btilde4*k4 + btilde5*k5 + btilde6*k6 + btilde7*k7)
    calculate_residuals!(atmp, utilde, uprev, u, integrator.opts.abstol, integrator.opts.reltol,integrator.opts.internalnorm)
    integrator.EEst = integrator.opts.internalnorm(atmp)
  end
  @. bspl = k1 - update
  @. integrator.k[4] = d1*k1+d3*k3+d4*k4+d5*k5+d6*k6+d7*k7
  @. integrator.k[3] = update - k7 - bspl
end
=#

@muladd function perform_step!(integrator, cache::DP5Cache, repeat_step=false)
  @unpack t,dt,uprev,u,f,p = integrator
  uidx = eachindex(integrator.uprev)
  @unpack a21,a31,a32,a41,a42,a43,a51,a52,a53,a54,a61,a62,a63,a64,a65,a71,a73,a74,a75,a76,btilde1,btilde3,btilde4,btilde5,btilde6,btilde7,c1,c2,c3,c4,c5,c6 = cache.tab
  @unpack k1,k2,k3,k4,k5,k6,k7,dense_tmp3,dense_tmp4,update,bspl,utilde,tmp,atmp = cache
  @unpack d1,d3,d4,d5,d6,d7 = cache.tab
  a = dt*a21
  @tight_loop_macros for i in uidx
    @inbounds tmp[i] = uprev[i]+a*k1[i]
  end
  f(k2, tmp, p, t+c1*dt)
  @tight_loop_macros for i in uidx
    @inbounds tmp[i] = uprev[i]+dt*(a31*k1[i]+a32*k2[i])
  end
  f(k3, tmp, p, t+c2*dt)
  @tight_loop_macros for i in uidx
    @inbounds tmp[i] = uprev[i]+dt*(a41*k1[i]+a42*k2[i]+a43*k3[i])
  end
  f(k4, tmp, p, t+c3*dt)
  @tight_loop_macros for i in uidx
    @inbounds tmp[i] = uprev[i]+dt*(a51*k1[i]+a52*k2[i]+a53*k3[i]+a54*k4[i])
  end
  f(k5, tmp, p, t+c4*dt)
  @tight_loop_macros for i in uidx
    @inbounds tmp[i] = uprev[i]+dt*(a61*k1[i]+a62*k2[i]+a63*k3[i]+a64*k4[i]+a65*k5[i])
  end
  f(k6, tmp, p, t+dt)
  @tight_loop_macros for i in uidx
    @inbounds update[i] = a71*k1[i]+a73*k3[i]+a74*k4[i]+a75*k5[i]+a76*k6[i]
    @inbounds u[i] = uprev[i]+dt*update[i]
  end
  f(k7, u, p, t+dt)
  if typeof(integrator.alg) <: CompositeAlgorithm
    g6 = tmp
    g7 = u
    # Hairer II, page 22
    ϱu, ϱd = zero(eltype(k7)), zero(eltype(k7))
    @inbounds for i in eachindex(k7)
      ϱu += (k7[i] - k6[i])^2
      ϱd += (g7[i] - g6[i])^2
    end
    integrator.eigen_est = sqrt(ϱu/ϱd)
  end
  if integrator.opts.adaptive
    @tight_loop_macros for i in uidx
      @inbounds utilde[i] = dt*(btilde1*k1[i] + btilde3*k3[i] + btilde4*k4[i] + btilde5*k5[i] + btilde6*k6[i] + btilde7*k7[i])
    end
    calculate_residuals!(atmp, utilde, uprev, u, integrator.opts.abstol, integrator.opts.reltol,integrator.opts.internalnorm)
    integrator.EEst = integrator.opts.internalnorm(atmp)
  end
  if integrator.opts.calck
    @tight_loop_macros for i in uidx
      #integrator.k[4] == k5
      @inbounds integrator.k[4][i] = d1*k1[i]+d3*k3[i]+d4*k4[i]+d5*k5[i]+d6*k6[i]+d7*k7[i]
      #bspl == k3
      @inbounds bspl[i] = k1[i] - update[i]
      # k6 === integrator.k[3] === k2
      @inbounds integrator.k[3][i] = update[i] - k7[i] - bspl[i]
    end
  end
end

function initialize!(integrator,cache::CFRLDDRK64ConstantCache)
  integrator.fsalfirst = integrator.f(integrator.uprev, integrator.p, integrator.t) # Pre-start fsal
  integrator.kshortsize = 1
  integrator.k = typeof(integrator.k)(undef, integrator.kshortsize)

  # Avoid undefined entries if k is an array of arrays
  integrator.fsallast = zero(integrator.fsalfirst)
  integrator.k[1] = integrator.fsalfirst
end

@muladd function perform_step!(integrator,cache::CFRLDDRK64ConstantCache,repeat_step=false)
  @unpack t,dt,uprev,u,f,p = integrator
  @unpack α1,α2,α3,α4,α5,β1,β2,β3,β4,β5,β6,c2,c3,c4,c5,c6 = cache

  # u0
  u   = uprev
  tmp = dt*integrator.fsalfirst
  #u1
  u   = u + β1*tmp
  tmp = dt*f(u+α1*tmp, p, t+c2*dt)
  #u2
  u   = u + β2*tmp
  tmp = dt*f(u+α2*tmp, p, t+c3*dt)
  #u3
  u   = u + β3*tmp
  tmp = dt*f(u+α3*tmp, p, t+c4*dt)
  #u4
  u   = u + β4*tmp
  tmp = dt*f(u+α4*tmp, p, t+c5*dt)
  #u5
  u   = u + β5*tmp
  tmp = dt*f(u+α5*tmp, p, t+c6*dt)
  #u6
  u   = u + β6*tmp

  integrator.fsallast = f(u, p, t+dt) # For interpolation, then FSAL'd
  integrator.k[1] = integrator.fsalfirst
  integrator.u = u
end

function initialize!(integrator,cache::CFRLDDRK64Cache)
  @unpack k,fsalfirst = cache
  integrator.fsalfirst = fsalfirst
  integrator.fsallast = k
  integrator.kshortsize = 1
  resize!(integrator.k, integrator.kshortsize)
  integrator.k[1] = integrator.fsalfirst
  integrator.f(integrator.fsalfirst,integrator.uprev,integrator.p,integrator.t) # FSAL for interpolation
end

@muladd function perform_step!(integrator,cache::CFRLDDRK64Cache,repeat_step=false)
  @unpack t,dt,uprev,u,f,p = integrator
  @unpack k,fsalfirst,tmp = cache
  @unpack α1,α2,α3,α4,α5,β1,β2,β3,β4,β5,β6,c2,c3,c4,c5,c6 = cache.tab

  #u0
  @. u   = uprev
  @. tmp = dt*fsalfirst
  #u1
  @. u   = u + β1*tmp
  f(k, u+α1*tmp, p, t+c2*dt)
  @. tmp = dt*k
  #u2
  @. u   = u + β2*tmp
  f(k, u+α2*tmp, p, t+c3*dt)
  @. tmp = dt*k
  #u3
  @. u   = u + β3*tmp
  f(k, u+α3*tmp, p, t+c4*dt)
  @. tmp = dt*k
  #u4
  @. u   = u + β4*tmp
  f(k, u+α4*tmp, p, t+c5*dt)
  @. tmp = dt*k
  #u5
  @. u   = u + β5*tmp
  f(k, u+α5*tmp, p, t+c6*dt)
  @. tmp = dt*k
  #u6
  @. u   = u + β6*tmp

  f( k,  u, p, t+dt)
end

<<<<<<< HEAD
function initialize!(integrator,cache::NDBLSRK134ConstantCache)
=======
function initialize!(integrator,cache::NDBLSRK124ConstantCache)
>>>>>>> 0c23d5b5
  integrator.fsalfirst = integrator.f(integrator.uprev, integrator.p, integrator.t) # Pre-start fsal
  integrator.kshortsize = 1
  integrator.k = typeof(integrator.k)(undef, integrator.kshortsize)

  # Avoid undefined entries if k is an array of arrays
  integrator.fsallast = zero(integrator.fsalfirst)
  integrator.k[1] = integrator.fsalfirst
end

<<<<<<< HEAD
@muladd function perform_step!(integrator,cache::NDBLSRK134ConstantCache,repeat_step=false)
  @unpack t,dt,uprev,u,f,p = integrator
  @unpack α2, α3, α4, α5, α6, α7, α8, α9, α10, α11, α12, α13, β1, β2, β3, β4, β5, β6, β7, β8, β9, β10, β11, β12, β13, c2, c3, c4, c5, c6, c7, c8, c9, c10, c11, c12, c13 = cache
=======
@muladd function perform_step!(integrator,cache::NDBLSRK124ConstantCache,repeat_step=false)
  @unpack t,dt,uprev,u,f,p = integrator
  @unpack α2,α3,α4,α5,α6,α7,α8,α9,α10,α11,α12,β1,β2,β3,β4,β5,β6,β7,β8,β9,β10,β11,β12,c2,c3,c4,c5,c6,c7,c8,c9,c10,c11,c12 = cache

  # u0
  u   = uprev
  #u1
  tmp = dt*integrator.fsalfirst
  u   = u + β1*tmp
  #u2
  tmp = α2*tmp + dt*f(u, p, t+c2*dt)
  u   = u + β2*tmp
  #u3
  tmp = α3*tmp + dt*f(u, p, t+c3*dt)
  u   = u + β3*tmp
  #u4
  tmp = α4*tmp + dt*f(u, p, t+c4*dt)
  u   = u + β4*tmp
  #u5
  tmp = α5*tmp + dt*f(u, p, t+c5*dt)
  u   = u + β5*tmp
  #u6
  tmp = α6*tmp + dt*f(u, p, t+c6*dt)
  u   = u + β6*tmp
  #u7
  tmp = α7*tmp + dt*f(u, p, t+c7*dt)
  u   = u + β7*tmp
  #u8
  tmp = α8*tmp + dt*f(u, p, t+c8*dt)
  u   = u + β8*tmp
  #u9
  tmp = α9*tmp + dt*f(u, p, t+c9*dt)
  u   = u + β9*tmp
  #u10
  tmp = α10*tmp + dt*f(u, p, t+c10*dt)
  u   = u + β10*tmp
  #u11
  tmp = α11*tmp + dt*f(u, p, t+c11*dt)
  u   = u + β11*tmp
  #u12
  tmp = α12*tmp + dt*f(u, p, t+c12*dt)
  u   = u + β12*tmp
  integrator.fsallast = f(u, p, t+dt) # For interpolation, then FSAL'd
  integrator.k[1] = integrator.fsalfirst
  integrator.u = u
end

function initialize!(integrator,cache::NDBLSRK124Cache)
  @unpack k,fsalfirst = cache
  integrator.fsalfirst = fsalfirst
  integrator.fsallast = k
  integrator.kshortsize = 1
  resize!(integrator.k, integrator.kshortsize)
  integrator.k[1] = integrator.fsalfirst
  integrator.f(integrator.fsalfirst,integrator.uprev,integrator.p,integrator.t) # FSAL for interpolation
end

@muladd function perform_step!(integrator,cache::NDBLSRK124Cache,repeat_step=false)
  @unpack t,dt,uprev,u,f,p = integrator
  @unpack k,fsalfirst,tmp = cache
  @unpack α2,α3,α4,α5,α6,α7,α8,α9,α10,α11,α12,β1,β2,β3,β4,β5,β6,β7,β8,β9,β10,β11,β12,c2,c3,c4,c5,c6,c7,c8,c9,c10,c11,c12 = cache.tab

  #u0
  @. u   = uprev
  #u1
  @. tmp = dt*fsalfirst
  @. u   = u + β1*tmp
  #u2
  f(k, u, p, t+c2*dt)
  @. tmp = α2*tmp + dt*k
  @. u   = u + β2*tmp
  #u3
  f(k, u, p, t+c3*dt)
  @. tmp = α3*tmp + dt*k
  @. u   = u + β3*tmp
  #u4
  f(k, u, p, t+c4*dt)
  @. tmp = α4*tmp + dt*k
  @. u   = u + β4*tmp
  #u5
  f(k, u, p, t+c5*dt)
  @. tmp = α5*tmp + dt*k
  @. u   = u + β5*tmp
  #u6
  f(k, u, p, t+c6*dt)
  @. tmp = α6*tmp + dt*k
  @. u   = u + β6*tmp
  #u7
  f(k, u, p, t+c7*dt)
  @. tmp = α7*tmp + dt*k
  @. u   = u + β7*tmp
  #u8
  f(k, u, p, t+c8*dt)
  @. tmp = α8*tmp + dt*k
  @. u   = u + β8*tmp
  #u9
  f(k, u, p, t+c9*dt)
  @. tmp = α9*tmp + dt*k
  @. u   = u + β9*tmp
  #u10
  f(k, u, p, t+c10*dt)
  @. tmp = α10*tmp + dt*k
  @. u   = u + β10*tmp
  #u11
  f(k, u, p, t+c11*dt)
  @. tmp = α11*tmp + dt*k
  @. u   = u + β11*tmp
  #u12
  f(k, u, p, t+c12*dt)
  @. tmp = α12*tmp + dt*k
  @. u   = u + β12*tmp

  f( k,  u, p, t+dt)
end

function initialize!(integrator,cache::NDBLSRK144ConstantCache)
  integrator.fsalfirst = integrator.f(integrator.uprev, integrator.p, integrator.t) # Pre-start fsal
  integrator.kshortsize = 1
  integrator.k = typeof(integrator.k)(undef, integrator.kshortsize)

  # Avoid undefined entries if k is an array of arrays
  integrator.fsallast = zero(integrator.fsalfirst)
  integrator.k[1] = integrator.fsalfirst
end

@muladd function perform_step!(integrator,cache::NDBLSRK144ConstantCache,repeat_step=false)
  @unpack t,dt,uprev,u,f,p = integrator
  @unpack α2, α3, α4, α5, α6, α7, α8, α9, α10, α11, α12, α13, α14, β1, β2, β3, β4, β5, β6, β7, β8, β9, β10, β11, β12, β13, β14, c2, c3, c4, c5, c6, c7, c8, c9, c10, c11, c12, c13, c14 = cache
>>>>>>> 0c23d5b5

  # u0
  u   = uprev
  #u1
  tmp = dt*integrator.fsalfirst
  u   = u + β1*tmp
  #u2
  tmp = α2*tmp + dt*f(u, p, t+c2*dt)
  u   = u + β2*tmp
  #u3
  tmp = α3*tmp + dt*f(u, p, t+c3*dt)
  u   = u + β3*tmp
  #u4
  tmp = α4*tmp + dt*f(u, p, t+c4*dt)
  u   = u + β4*tmp
  #u5
  tmp = α5*tmp + dt*f(u, p, t+c5*dt)
  u   = u + β5*tmp
  #u6
  tmp = α6*tmp + dt*f(u, p, t+c6*dt)
  u   = u + β6*tmp
  #u7
  tmp = α7*tmp + dt*f(u, p, t+c7*dt)
  u   = u + β7*tmp
  #u8
  tmp = α8*tmp + dt*f(u, p, t+c8*dt)
  u   = u + β8*tmp
  #u9
  tmp = α9*tmp + dt*f(u, p, t+c9*dt)
  u   = u + β9*tmp
  #u10
  tmp = α10*tmp + dt*f(u, p, t+c10*dt)
  u   = u + β10*tmp
  #u11
  tmp = α11*tmp + dt*f(u, p, t+c11*dt)
  u   = u + β11*tmp
  #u12
  tmp = α12*tmp + dt*f(u, p, t+c12*dt)
  u   = u + β12*tmp
  #u13
  tmp = α13*tmp + dt*f(u, p, t+c13*dt)
  u   = u + β13*tmp
<<<<<<< HEAD
=======
  #u14
  tmp = α14*tmp + dt*f(u, p, t+c14*dt)
  u   = u + β14*tmp
>>>>>>> 0c23d5b5
  integrator.fsallast = f(u, p, t+dt) # For interpolation, then FSAL'd
  integrator.k[1] = integrator.fsalfirst
  integrator.u = u
end

<<<<<<< HEAD
function initialize!(integrator,cache::NDBLSRK134Cache)
=======
function initialize!(integrator,cache::NDBLSRK144Cache)
>>>>>>> 0c23d5b5
  @unpack k,fsalfirst = cache
  integrator.fsalfirst = fsalfirst
  integrator.fsallast = k
  integrator.kshortsize = 1
  resize!(integrator.k, integrator.kshortsize)
  integrator.k[1] = integrator.fsalfirst
  integrator.f(integrator.fsalfirst,integrator.uprev,integrator.p,integrator.t) # FSAL for interpolation
end

<<<<<<< HEAD
@muladd function perform_step!(integrator,cache::NDBLSRK134Cache,repeat_step=false)
  @unpack t,dt,uprev,u,f,p = integrator
  @unpack k,fsalfirst,tmp = cache
  @unpack α2, α3, α4, α5, α6, α7, α8, α9, α10, α11, α12, α13, β1, β2, β3, β4, β5, β6, β7, β8, β9, β10, β11, β12, β13, c2, c3, c4, c5, c6, c7, c8, c9, c10, c11, c12, c13 = cache.tab
=======
@muladd function perform_step!(integrator,cache::NDBLSRK144Cache,repeat_step=false)
  @unpack t,dt,uprev,u,f,p = integrator
  @unpack k,fsalfirst,tmp = cache
  @unpack α2, α3, α4, α5, α6, α7, α8, α9, α10, α11, α12, α13, α14, β1, β2, β3, β4, β5, β6, β7, β8, β9, β10, β11, β12, β13, β14, c2, c3, c4, c5, c6, c7, c8, c9, c10, c11, c12, c13, c14 = cache.tab
>>>>>>> 0c23d5b5

  #u0
  @. u   = uprev
  #u1
  @. tmp = dt*fsalfirst
  @. u   = u + β1*tmp
  #u2
  f(k, u, p, t+c2*dt)
  @. tmp = α2*tmp + dt*k
  @. u   = u + β2*tmp
  #u3
  f(k, u, p, t+c3*dt)
  @. tmp = α3*tmp + dt*k
  @. u   = u + β3*tmp
  #u4
  f(k, u, p, t+c4*dt)
  @. tmp = α4*tmp + dt*k
  @. u   = u + β4*tmp
  #u5
  f(k, u, p, t+c5*dt)
  @. tmp = α5*tmp + dt*k
  @. u   = u + β5*tmp
  #u6
  f(k, u, p, t+c6*dt)
  @. tmp = α6*tmp + dt*k
  @. u   = u + β6*tmp
  #u7
  f(k, u, p, t+c7*dt)
  @. tmp = α7*tmp + dt*k
  @. u   = u + β7*tmp
  #u8
  f(k, u, p, t+c8*dt)
  @. tmp = α8*tmp + dt*k
  @. u   = u + β8*tmp
  #u9
  f(k, u, p, t+c9*dt)
  @. tmp = α9*tmp + dt*k
  @. u   = u + β9*tmp
  #u10
  f(k, u, p, t+c10*dt)
  @. tmp = α10*tmp + dt*k
  @. u   = u + β10*tmp
  #u11
  f(k, u, p, t+c11*dt)
  @. tmp = α11*tmp + dt*k
  @. u   = u + β11*tmp
  #u12
  f(k, u, p, t+c12*dt)
  @. tmp = α12*tmp + dt*k
  @. u   = u + β12*tmp
  #u13
  f(k, u, p, t+c13*dt)
  @. tmp = α13*tmp + dt*k
  @. u   = u + β13*tmp
<<<<<<< HEAD
=======
  #u14
  f(k, u, p, t+c14*dt)
  @. tmp = α14*tmp + dt*k
  @. u   = u + β14*tmp
>>>>>>> 0c23d5b5

  f( k,  u, p, t+dt)
end<|MERGE_RESOLUTION|>--- conflicted
+++ resolved
@@ -888,11 +888,7 @@
   f( k,  u, p, t+dt)
 end
 
-<<<<<<< HEAD
-function initialize!(integrator,cache::NDBLSRK134ConstantCache)
-=======
 function initialize!(integrator,cache::NDBLSRK124ConstantCache)
->>>>>>> 0c23d5b5
   integrator.fsalfirst = integrator.f(integrator.uprev, integrator.p, integrator.t) # Pre-start fsal
   integrator.kshortsize = 1
   integrator.k = typeof(integrator.k)(undef, integrator.kshortsize)
@@ -902,11 +898,6 @@
   integrator.k[1] = integrator.fsalfirst
 end
 
-<<<<<<< HEAD
-@muladd function perform_step!(integrator,cache::NDBLSRK134ConstantCache,repeat_step=false)
-  @unpack t,dt,uprev,u,f,p = integrator
-  @unpack α2, α3, α4, α5, α6, α7, α8, α9, α10, α11, α12, α13, β1, β2, β3, β4, β5, β6, β7, β8, β9, β10, β11, β12, β13, c2, c3, c4, c5, c6, c7, c8, c9, c10, c11, c12, c13 = cache
-=======
 @muladd function perform_step!(integrator,cache::NDBLSRK124ConstantCache,repeat_step=false)
   @unpack t,dt,uprev,u,f,p = integrator
   @unpack α2,α3,α4,α5,α6,α7,α8,α9,α10,α11,α12,β1,β2,β3,β4,β5,β6,β7,β8,β9,β10,β11,β12,c2,c3,c4,c5,c6,c7,c8,c9,c10,c11,c12 = cache
@@ -1035,7 +1026,6 @@
 @muladd function perform_step!(integrator,cache::NDBLSRK144ConstantCache,repeat_step=false)
   @unpack t,dt,uprev,u,f,p = integrator
   @unpack α2, α3, α4, α5, α6, α7, α8, α9, α10, α11, α12, α13, α14, β1, β2, β3, β4, β5, β6, β7, β8, β9, β10, β11, β12, β13, β14, c2, c3, c4, c5, c6, c7, c8, c9, c10, c11, c12, c13, c14 = cache
->>>>>>> 0c23d5b5
 
   # u0
   u   = uprev
@@ -1078,22 +1068,15 @@
   #u13
   tmp = α13*tmp + dt*f(u, p, t+c13*dt)
   u   = u + β13*tmp
-<<<<<<< HEAD
-=======
   #u14
   tmp = α14*tmp + dt*f(u, p, t+c14*dt)
   u   = u + β14*tmp
->>>>>>> 0c23d5b5
   integrator.fsallast = f(u, p, t+dt) # For interpolation, then FSAL'd
   integrator.k[1] = integrator.fsalfirst
   integrator.u = u
 end
 
-<<<<<<< HEAD
-function initialize!(integrator,cache::NDBLSRK134Cache)
-=======
 function initialize!(integrator,cache::NDBLSRK144Cache)
->>>>>>> 0c23d5b5
   @unpack k,fsalfirst = cache
   integrator.fsalfirst = fsalfirst
   integrator.fsallast = k
@@ -1103,17 +1086,10 @@
   integrator.f(integrator.fsalfirst,integrator.uprev,integrator.p,integrator.t) # FSAL for interpolation
 end
 
-<<<<<<< HEAD
-@muladd function perform_step!(integrator,cache::NDBLSRK134Cache,repeat_step=false)
-  @unpack t,dt,uprev,u,f,p = integrator
-  @unpack k,fsalfirst,tmp = cache
-  @unpack α2, α3, α4, α5, α6, α7, α8, α9, α10, α11, α12, α13, β1, β2, β3, β4, β5, β6, β7, β8, β9, β10, β11, β12, β13, c2, c3, c4, c5, c6, c7, c8, c9, c10, c11, c12, c13 = cache.tab
-=======
 @muladd function perform_step!(integrator,cache::NDBLSRK144Cache,repeat_step=false)
   @unpack t,dt,uprev,u,f,p = integrator
   @unpack k,fsalfirst,tmp = cache
   @unpack α2, α3, α4, α5, α6, α7, α8, α9, α10, α11, α12, α13, α14, β1, β2, β3, β4, β5, β6, β7, β8, β9, β10, β11, β12, β13, β14, c2, c3, c4, c5, c6, c7, c8, c9, c10, c11, c12, c13, c14 = cache.tab
->>>>>>> 0c23d5b5
 
   #u0
   @. u   = uprev
@@ -1168,13 +1144,143 @@
   f(k, u, p, t+c13*dt)
   @. tmp = α13*tmp + dt*k
   @. u   = u + β13*tmp
-<<<<<<< HEAD
-=======
   #u14
   f(k, u, p, t+c14*dt)
   @. tmp = α14*tmp + dt*k
   @. u   = u + β14*tmp
->>>>>>> 0c23d5b5
+
+  f( k,  u, p, t+dt)
+end
+
+function initialize!(integrator,cache::NDBLSRK134ConstantCache)
+  integrator.fsalfirst = integrator.f(integrator.uprev, integrator.p, integrator.t) # Pre-start fsal
+  integrator.kshortsize = 1
+  integrator.k = typeof(integrator.k)(undef, integrator.kshortsize)
+
+  # Avoid undefined entries if k is an array of arrays
+  integrator.fsallast = zero(integrator.fsalfirst)
+  integrator.k[1] = integrator.fsalfirst
+end
+
+@muladd function perform_step!(integrator,cache::NDBLSRK134ConstantCache,repeat_step=false)
+  @unpack t,dt,uprev,u,f,p = integrator
+  @unpack α2, α3, α4, α5, α6, α7, α8, α9, α10, α11, α12, α13, β1, β2, β3, β4, β5, β6, β7, β8, β9, β10, β11, β12, β13, c2, c3, c4, c5, c6, c7, c8, c9, c10, c11, c12, c13 = cache
+
+  # u0
+  u   = uprev
+  #u1
+  tmp = dt*integrator.fsalfirst
+  u   = u + β1*tmp
+  #u2
+  tmp = α2*tmp + dt*f(u, p, t+c2*dt)
+  u   = u + β2*tmp
+  #u3
+  tmp = α3*tmp + dt*f(u, p, t+c3*dt)
+  u   = u + β3*tmp
+  #u4
+  tmp = α4*tmp + dt*f(u, p, t+c4*dt)
+  u   = u + β4*tmp
+  #u5
+  tmp = α5*tmp + dt*f(u, p, t+c5*dt)
+  u   = u + β5*tmp
+  #u6
+  tmp = α6*tmp + dt*f(u, p, t+c6*dt)
+  u   = u + β6*tmp
+  #u7
+  tmp = α7*tmp + dt*f(u, p, t+c7*dt)
+  u   = u + β7*tmp
+  #u8
+  tmp = α8*tmp + dt*f(u, p, t+c8*dt)
+  u   = u + β8*tmp
+  #u9
+  tmp = α9*tmp + dt*f(u, p, t+c9*dt)
+  u   = u + β9*tmp
+  #u10
+  tmp = α10*tmp + dt*f(u, p, t+c10*dt)
+  u   = u + β10*tmp
+  #u11
+  tmp = α11*tmp + dt*f(u, p, t+c11*dt)
+  u   = u + β11*tmp
+  #u12
+  tmp = α12*tmp + dt*f(u, p, t+c12*dt)
+  u   = u + β12*tmp
+  #u13
+  tmp = α13*tmp + dt*f(u, p, t+c13*dt)
+  u   = u + β13*tmp
+
+  integrator.fsallast = f(u, p, t+dt) # For interpolation, then FSAL'd
+  integrator.k[1] = integrator.fsalfirst
+  integrator.u = u
+end
+
+function initialize!(integrator,cache::NDBLSRK134Cache)
+  @unpack k,fsalfirst = cache
+  integrator.fsalfirst = fsalfirst
+  integrator.fsallast = k
+  integrator.kshortsize = 1
+  resize!(integrator.k, integrator.kshortsize)
+  integrator.k[1] = integrator.fsalfirst
+  integrator.f(integrator.fsalfirst,integrator.uprev,integrator.p,integrator.t) # FSAL for interpolation
+end
+
+@muladd function perform_step!(integrator,cache::NDBLSRK134Cache,repeat_step=false)
+  @unpack t,dt,uprev,u,f,p = integrator
+  @unpack k,fsalfirst,tmp = cache
+  @unpack α2, α3, α4, α5, α6, α7, α8, α9, α10, α11, α12, α13, β1, β2, β3, β4, β5, β6, β7, β8, β9, β10, β11, β12, β13, c2, c3, c4, c5, c6, c7, c8, c9, c10, c11, c12, c13 = cache.tab
+
+  #u0
+  @. u   = uprev
+  #u1
+  @. tmp = dt*fsalfirst
+  @. u   = u + β1*tmp
+  #u2
+  f(k, u, p, t+c2*dt)
+  @. tmp = α2*tmp + dt*k
+  @. u   = u + β2*tmp
+  #u3
+  f(k, u, p, t+c3*dt)
+  @. tmp = α3*tmp + dt*k
+  @. u   = u + β3*tmp
+  #u4
+  f(k, u, p, t+c4*dt)
+  @. tmp = α4*tmp + dt*k
+  @. u   = u + β4*tmp
+  #u5
+  f(k, u, p, t+c5*dt)
+  @. tmp = α5*tmp + dt*k
+  @. u   = u + β5*tmp
+  #u6
+  f(k, u, p, t+c6*dt)
+  @. tmp = α6*tmp + dt*k
+  @. u   = u + β6*tmp
+  #u7
+  f(k, u, p, t+c7*dt)
+  @. tmp = α7*tmp + dt*k
+  @. u   = u + β7*tmp
+  #u8
+  f(k, u, p, t+c8*dt)
+  @. tmp = α8*tmp + dt*k
+  @. u   = u + β8*tmp
+  #u9
+  f(k, u, p, t+c9*dt)
+  @. tmp = α9*tmp + dt*k
+  @. u   = u + β9*tmp
+  #u10
+  f(k, u, p, t+c10*dt)
+  @. tmp = α10*tmp + dt*k
+  @. u   = u + β10*tmp
+  #u11
+  f(k, u, p, t+c11*dt)
+  @. tmp = α11*tmp + dt*k
+  @. u   = u + β11*tmp
+  #u12
+  f(k, u, p, t+c12*dt)
+  @. tmp = α12*tmp + dt*k
+  @. u   = u + β12*tmp
+  #u13
+  f(k, u, p, t+c13*dt)
+  @. tmp = α13*tmp + dt*k
+  @. u   = u + β13*tmp
 
   f( k,  u, p, t+dt)
 end