function initialize!(integrator, cache::Union{Kvaerno3ConstantCache,
                                              KenCarp3ConstantCache,
                                              Kvaerno4ConstantCache,
                                              KenCarp4ConstantCache,
                                              Kvaerno5ConstantCache,
                                              KenCarp5ConstantCache,
<<<<<<< HEAD
                                              CFNLIRK3ConstantCache,
                                              KenCarp47ConstantCache
                                              })
=======
                                              KenCarp58ConstantCache,
                                              CFNLIRK3ConstantCache})
>>>>>>> 2071a6d8
  integrator.kshortsize = 2
  integrator.k = typeof(integrator.k)(undef, integrator.kshortsize)
  integrator.fsalfirst = integrator.f(integrator.uprev, integrator.p, integrator.t) # Pre-start fsal
  integrator.destats.nf += 1

  # Avoid undefined entries if k is an array of arrays
  integrator.fsallast = zero(integrator.fsalfirst)
  integrator.k[1] = integrator.fsalfirst
  integrator.k[2] = integrator.fsallast
end

function initialize!(integrator, cache::Union{Kvaerno3Cache,
                                              KenCarp3Cache,
                                              Kvaerno4Cache,
                                              KenCarp4Cache,
                                              Kvaerno5Cache,
                                              KenCarp5Cache,
<<<<<<< HEAD
                                              CFNLIRK3Cache,
                                              KenCarp47Cache
                                              })
=======
                                              KenCarp58Cache,
                                              CFNLIRK3Cache})
>>>>>>> 2071a6d8
  integrator.kshortsize = 2
  integrator.fsalfirst = cache.fsalfirst
  integrator.fsallast = du_alias_or_new(cache.nlsolver, integrator.fsalfirst)
  resize!(integrator.k, integrator.kshortsize)
  integrator.k[1] = integrator.fsalfirst
  integrator.k[2] = integrator.fsallast
  integrator.f(integrator.fsalfirst, integrator.uprev, integrator.p, integrator.t) # For the interpolation, needs k at the updated point
  integrator.destats.nf += 1
end

@muladd function perform_step!(integrator, cache::Kvaerno3ConstantCache, repeat_step=false)
  @unpack t,dt,uprev,u,f,p = integrator
  nlsolver = cache.nlsolver
  @unpack γ,a31,a32,a41,a42,a43,btilde1,btilde2,btilde3,btilde4,c3,α31,α32 = cache.tab
  alg = unwrap_alg(integrator, true)

  # calculate W
  markfirststage!(nlsolver)

  # FSAL Step 1
  nlsolver.z = z₁ = dt*integrator.fsalfirst

  ##### Step 2

  # TODO: Add extrapolation for guess
  nlsolver.z = z₂ = z₁

  nlsolver.tmp = uprev + γ*z₁
  nlsolver.c = γ
  z₂ = nlsolve!(nlsolver, integrator, cache, repeat_step)
  nlsolvefail(nlsolver) && return

  ################################## Solve Step 3

  # Guess is from Hermite derivative on z₁ and z₂
  nlsolver.z = z₃ = α31*z₁ + α32*z₂

  nlsolver.tmp = uprev + a31*z₁ + a32*z₂
  nlsolver.c = c3
  z₃ = nlsolve!(nlsolver, integrator, cache, repeat_step)
  nlsolvefail(nlsolver) && return

  ################################## Solve Step 4

  nlsolver.z = z₄ = a31*z₁ + a32*z₂ + γ*z₃ # use yhat as prediction

  nlsolver.tmp = uprev + a41*z₁ + a42*z₂ + a43*z₃
  nlsolver.c = 1
  z₄ = nlsolve!(nlsolver, integrator, cache, repeat_step)
  nlsolvefail(nlsolver) && return

  u = nlsolver.tmp + γ*z₄

  ################################### Finalize

  if integrator.opts.adaptive
    tmp = btilde1*z₁ + btilde2*z₂ + btilde3*z₃ + btilde4*z₄
    if isnewton(nlsolver) && alg.smooth_est # From Shampine
      integrator.destats.nsolve += 1
      est = _reshape(get_W(nlsolver) \_vec(tmp), axes(tmp))
    else
      est = tmp
    end
    atmp = calculate_residuals(est, uprev, u, integrator.opts.abstol, integrator.opts.reltol,integrator.opts.internalnorm,t)
    integrator.EEst = integrator.opts.internalnorm(atmp,t)
  end

  integrator.fsallast = z₄./dt
  integrator.k[1] = integrator.fsalfirst
  integrator.k[2] = integrator.fsallast
  integrator.u = u
end

@muladd function perform_step!(integrator, cache::Kvaerno3Cache, repeat_step=false)
  @unpack t,dt,uprev,u,f,p = integrator
  @unpack z₁,z₂,z₃,z₄,atmp,nlsolver = cache
  @unpack tmp = nlsolver
  @unpack γ,a31,a32,a41,a42,a43,btilde1,btilde2,btilde3,btilde4,c3,α31,α32 = cache.tab
  alg = unwrap_alg(integrator, true)

  # precalculations
  γdt = γ*dt

  markfirststage!(nlsolver)

  # FSAL Step 1
  @.. z₁ = dt*integrator.fsalfirst

  ##### Step 2

  # TODO: Add extrapolation for guess
  @.. z₂ = z₁
  nlsolver.z = z₂

  @.. tmp = uprev + γ*z₁
  nlsolver.c = γ
  z₂ = nlsolve!(nlsolver, integrator, cache, repeat_step)
  nlsolvefail(nlsolver) && return
  isnewton(nlsolver) && set_new_W!(nlsolver, false)

  ################################## Solve Step 3

  # Guess is from Hermite derivative on z₁ and z₂
  @.. z₃ = α31*z₁ + α32*z₂
  nlsolver.z = z₃

  @.. tmp = uprev + a31*z₁ + a32*z₂
  nlsolver.c = c3
  z₃ = nlsolve!(nlsolver, integrator, cache, repeat_step)
  nlsolvefail(nlsolver) && return

  ################################## Solve Step 4

  if typeof(cache) <: Kvaerno3Cache
    @.. z₄ = a31*z₁ + a32*z₂ + γ*z₃ # use yhat as prediction
  elseif typeof(cache) <: KenCarp3Cache
    @unpack α41,α42 = cache.tab
    @.. z₄ = α41*z₁ + α42*z₂
  end
  nlsolver.z = z₄

  @.. tmp = uprev + a41*z₁ + a42*z₂ + a43*z₃
  nlsolver.c = 1
  z₄ = nlsolve!(nlsolver, integrator, cache, repeat_step)
  nlsolvefail(nlsolver) && return

  @.. u = tmp + γ*z₄

  ################################### Finalize

  if integrator.opts.adaptive
    @.. tmp = btilde1*z₁ + btilde2*z₂ + btilde3*z₃ + btilde4*z₄
    if isnewton(nlsolver) && alg.smooth_est # From Shampine
      est = nlsolver.cache.dz
      nlsolver.cache.linsolve(vec(est),get_W(nlsolver),vec(tmp),false)
      integrator.destats.nsolve += 1
    else
      est = tmp
    end
    calculate_residuals!(atmp, est, uprev, u, integrator.opts.abstol, integrator.opts.reltol,integrator.opts.internalnorm,t)
    integrator.EEst = integrator.opts.internalnorm(atmp,t)
  end

  @.. integrator.fsallast = z₄/dt
end

@muladd function perform_step!(integrator, cache::KenCarp3ConstantCache, repeat_step=false)
  @unpack t,dt,uprev,u,p = integrator
  nlsolver = cache.nlsolver
  @unpack γ,a31,a32,a41,a42,a43,btilde1,btilde2,btilde3,btilde4,c3,α31,α32,ea21,ea31,ea32,ea41,ea42,ea43,eb1,eb2,eb3,eb4,ebtilde1,ebtilde2,ebtilde3,ebtilde4 = cache.tab
  alg = unwrap_alg(integrator, true)

  if typeof(integrator.f) <: SplitFunction
    f = integrator.f.f1
    f2 = integrator.f.f2
  else
    f = integrator.f
  end

  # precalculations
  γdt = γ*dt

  # calculate W
  markfirststage!(nlsolver)

  if typeof(integrator.f) <: SplitFunction
    # Explicit tableau is not FSAL
    # Make this not compute on repeat
    z₁ = dt.*f(uprev, p, t)
  else
    # FSAL Step 1
    z₁ = dt*integrator.fsalfirst
  end

  ##### Step 2

  # TODO: Add extrapolation for guess
  nlsolver.z = z₂ = z₁

  nlsolver.tmp = uprev + γ*z₁

  if typeof(integrator.f) <: SplitFunction
    # This assumes the implicit part is cheaper than the explicit part
    k1 = dt*integrator.fsalfirst - z₁
    nlsolver.tmp += ea21*k1
  end

  nlsolver.c = 2γ
  z₂ = nlsolve!(nlsolver, integrator, cache, repeat_step)
  nlsolvefail(nlsolver) && return

  ################################## Solve Step 3

  if typeof(integrator.f) <: SplitFunction
    z₃ = z₂
    u = nlsolver.tmp + γ*z₂
    k2 = dt*f2(u,p,t + 2γdt)
    integrator.destats.nf2 += 1
    tmp = uprev + a31*z₁ + a32*z₂ + ea31*k1 + ea32*k2
  else
    # Guess is from Hermite derivative on z₁ and z₂
    z₃ = α31*z₁ + α32*z₂
    tmp = uprev + a31*z₁ + a32*z₂
  end
  nlsolver.z = z₃
  nlsolver.tmp = tmp
  nlsolver.c = c3

  z₃ = nlsolve!(nlsolver, integrator, cache, repeat_step)
  nlsolvefail(nlsolver) && return

  ################################## Solve Step 4

  if typeof(integrator.f) <: SplitFunction
    z₄ = z₂
    u = nlsolver.tmp + γ*z₃
    k3 = dt*f2( u,p,t+c3*dt)
    integrator.destats.nf2 += 1
    tmp = uprev + a41*z₁ + a42*z₂ + a43*z₃ + ea41*k1 + ea42*k2 + ea43*k3
  else
    @unpack α41,α42 = cache.tab
    z₄ = α41*z₁ + α42*z₂
    tmp = uprev + a41*z₁ + a42*z₂ + a43*z₃
  end
  nlsolver.z = z₄
  nlsolver.c = 1
  nlsolver.tmp = tmp

  z₄ = nlsolve!(nlsolver, integrator, cache, repeat_step)
  nlsolvefail(nlsolver) && return

  u = nlsolver.tmp + γ*z₄
  if typeof(integrator.f) <: SplitFunction
    k4 = dt*f2(u,p,t+dt)
    integrator.destats.nf2 += 1
    u = uprev + a41*z₁ + a42*z₂ + a43*z₃ + γ*z₄ + eb1*k1 + eb2*k2 + eb3*k3 + eb4*k4
  end

  ################################### Finalize

  if integrator.opts.adaptive
    if typeof(integrator.f) <: SplitFunction
      tmp = btilde1*z₁  + btilde2*z₂  + btilde3*z₃ + btilde4*z₄ + ebtilde1*k1 + ebtilde2*k2 + ebtilde3*k3 + ebtilde4*k4
    else
      tmp = btilde1*z₁ + btilde2*z₂ + btilde3*z₃ + btilde4*z₄
    end
    if isnewton(nlsolver) && alg.smooth_est # From Shampine
      integrator.destats.nsolve += 1
      est = _reshape(get_W(nlsolver) \ _vec(tmp), axes(tmp))
    else
      est = tmp
    end
    atmp = calculate_residuals(est, uprev, u, integrator.opts.abstol, integrator.opts.reltol,integrator.opts.internalnorm,t)
    integrator.EEst = integrator.opts.internalnorm(atmp,t)
  end

  if typeof(integrator.f) <: SplitFunction
    integrator.k[1] = integrator.fsalfirst
    integrator.fsallast = integrator.f(u, p, t+dt)
    integrator.k[2] = integrator.fsallast
  else
    integrator.fsallast = z₄./dt
    integrator.k[1] = integrator.fsalfirst
    integrator.k[2] = integrator.fsallast
  end
  integrator.u = u
end

@muladd function perform_step!(integrator, cache::KenCarp3Cache, repeat_step=false)
  @unpack t,dt,uprev,u,p = integrator
  @unpack z₁,z₂,z₃,z₄,k1,k2,k3,k4,atmp,nlsolver = cache
  @unpack tmp = nlsolver
  @unpack γ,a31,a32,a41,a42,a43,btilde1,btilde2,btilde3,btilde4,c3,α31,α32 = cache.tab
  @unpack ea21,ea31,ea32,ea41,ea42,ea43,eb1,eb2,eb3,eb4 = cache.tab
  @unpack ebtilde1,ebtilde2,ebtilde3,ebtilde4 = cache.tab
  alg = unwrap_alg(integrator, true)

  if typeof(integrator.f) <: SplitFunction
    f = integrator.f.f1
    f2 = integrator.f.f2
  else
    f = integrator.f
  end

  # precalculations
  γdt = γ*dt

  markfirststage!(nlsolver)

  if typeof(integrator.f) <: SplitFunction
    # Explicit tableau is not FSAL
    # Make this not compute on repeat
    if !repeat_step && !integrator.last_stepfail
      f(z₁, integrator.uprev, p, integrator.t)
      z₁ .*= dt
    end
  else
    # FSAL Step 1
    @.. z₁ = dt*integrator.fsalfirst
  end

  ##### Step 2

  # TODO: Add extrapolation for guess
  @.. z₂ = z₁
  nlsolver.z = z₂

  @.. tmp = uprev + γ*z₁

  if typeof(integrator.f) <: SplitFunction
    # This assumes the implicit part is cheaper than the explicit part
    @.. k1 = dt*integrator.fsalfirst - z₁
    @.. tmp += ea21*k1
  end

  nlsolver.c = 2γ
  z₂ = nlsolve!(nlsolver, integrator, cache, repeat_step)
  nlsolvefail(nlsolver) && return
  isnewton(nlsolver) && set_new_W!(nlsolver, false)

  ################################## Solve Step 3

  if typeof(integrator.f) <: SplitFunction
    z₃ .= z₂
    @.. u = tmp + γ*z₂
    f2(k2, u, p, t + 2γdt); k2 .*= dt
    integrator.destats.nf2 += 1
    @.. tmp = uprev + a31*z₁ + a32*z₂ + ea31*k1 + ea32*k2
  else
    # Guess is from Hermite derivative on z₁ and z₂
    @.. z₃ = α31*z₁ + α32*z₂
    @.. tmp = uprev + a31*z₁ + a32*z₂
  end
  nlsolver.z = z₃

  nlsolver.c = c3
  z₃ = nlsolve!(nlsolver, integrator, cache, repeat_step)
  nlsolvefail(nlsolver) && return

  ################################## Solve Step 4

  if typeof(integrator.f) <: SplitFunction
    z₄ .= z₂
    @.. u = tmp + γ*z₃
    f2( k3, u,p,t+c3*dt); k3 .*= dt
    integrator.destats.nf2 += 1
    @.. tmp = uprev + a41*z₁ + a42*z₂ + a43*z₃ + ea41*k1 + ea42*k2 + ea43*k3
  else
    @unpack α41,α42 = cache.tab
    @.. z₄ = α41*z₁ + α42*z₂
    @.. tmp = uprev + a41*z₁ + a42*z₂ + a43*z₃
  end
  nlsolver.z = z₄

  nlsolver.c = 1
  z₄ = nlsolve!(nlsolver, integrator, cache, repeat_step)
  nlsolvefail(nlsolver) && return

  @.. u = tmp + γ*z₄
  if typeof(integrator.f) <: SplitFunction
    f2( k4, u,p,t+dt); k4 .*= dt
    integrator.destats.nf2 += 1
    @.. u = uprev + a41*z₁ + a42*z₂ + a43*z₃ + γ*z₄ + eb1*k1 + eb2*k2 + eb3*k3 + eb4*k4
  end

  ################################### Finalize

  if integrator.opts.adaptive
    if typeof(integrator.f) <: SplitFunction
      @.. tmp = btilde1*z₁  + btilde2*z₂  + btilde3*z₃ + btilde4*z₄ + ebtilde1*k1 + ebtilde2*k2 + ebtilde3*k3 + ebtilde4*k4
    else
      @.. tmp = btilde1*z₁ + btilde2*z₂ + btilde3*z₃ + btilde4*z₄
    end
    if isnewton(nlsolver) && alg.smooth_est # From Shampine
      est = nlsolver.cache.dz
      nlsolver.cache.linsolve(vec(est),get_W(nlsolver),vec(tmp),false)
      integrator.destats.nsolve += 1
    else
      est = tmp
    end
    calculate_residuals!(atmp, est, uprev, u, integrator.opts.abstol, integrator.opts.reltol,integrator.opts.internalnorm,t)
    integrator.EEst = integrator.opts.internalnorm(atmp,t)
  end

  if typeof(integrator.f) <: SplitFunction
    integrator.f(integrator.fsallast,u,p,t+dt)
  else
    @.. integrator.fsallast = z₄/dt
  end
end

@muladd function perform_step!(integrator, cache::CFNLIRK3ConstantCache, repeat_step=false)
  @unpack t,dt,uprev,u,p = integrator
  nlsolver = cache.nlsolver
  @unpack γ,a31,a32,a41,a42,a43,c2,c3,ea21,ea31,ea32,ea41,ea42,ea43,eb1,eb2,eb3,eb4 = cache.tab
  alg = unwrap_alg(integrator, true)

  if typeof(integrator.f) <: SplitFunction
    f = integrator.f.f1
    f2 = integrator.f.f2
  else
    f = integrator.f
  end

  # precalculations
  γdt = γ*dt

  # calculate W
  markfirststage!(nlsolver)

  if typeof(integrator.f) <: SplitFunction
    # Explicit tableau is not FSAL
    # Make this not compute on repeat
    z₁ = dt.*f(uprev, p, t)
  else
    # FSAL Step 1
    z₁ = dt*integrator.fsalfirst
  end

  ##### Step 2

  # TODO: Add extrapolation for guess
  nlsolver.z = z₂ = z₁

  nlsolver.tmp = uprev

  if typeof(integrator.f) <: SplitFunction
    # This assumes the implicit part is cheaper than the explicit part
    k1 =  dt.*f2(uprev, p, t)
    nlsolver.tmp += ea21*k1
  end

  nlsolver.c = c2
  z₂ = nlsolve!(nlsolver, integrator, cache, repeat_step)
  nlsolvefail(nlsolver) && return

  ################################## Solve Step 3

  if typeof(integrator.f) <: SplitFunction
    z₃ = z₂
    u = nlsolver.tmp + γ*z₂
    k2 = dt*f2(u,p,t + c2*dt)
    integrator.destats.nf2 += 1
    tmp = uprev + a31*z₁ + a32*z₂ + ea31*k1 + ea32*k2
  else
    z₃ = z₂
    tmp = uprev + a31*z₁ + a32*z₂
  end
  nlsolver.z = z₃
  nlsolver.tmp = tmp
  nlsolver.c = c3

  z₃ = nlsolve!(nlsolver, integrator, cache, repeat_step)
  nlsolvefail(nlsolver) && return

  ################################## Solve Step 4

  if typeof(integrator.f) <: SplitFunction
    z₄ = z₃
    u = nlsolver.tmp + γ*z₃
    k3 = dt*f2( u,p,t+c3*dt)
    integrator.destats.nf2 += 1
    tmp = uprev + a41*z₁ + a42*z₂ + a43*z₃ + ea41*k1 + ea42*k2 + ea43*k3
  else
    z₄ = z₃
    tmp = uprev + a41*z₁ + a42*z₂ + a43*z₃
  end
  nlsolver.z = z₄
  nlsolver.c = 1
  nlsolver.tmp = tmp

  z₄ = nlsolve!(nlsolver, integrator, cache, repeat_step)
  nlsolvefail(nlsolver) && return

  u = nlsolver.tmp + γ*z₄
  if typeof(integrator.f) <: SplitFunction
    k4 = dt*f2(u,p,t+dt)
    integrator.destats.nf2 += 1
    u = uprev + a41*z₁ + a42*z₂ + a43*z₃ + γ*z₄ + eb1*k1 + eb2*k2 + eb3*k3 + eb4*k4
  end

  ################################### Finalize

  if typeof(integrator.f) <: SplitFunction
    integrator.k[1] = integrator.fsalfirst
    integrator.fsallast = integrator.f(u, p, t+dt)
    integrator.k[2] = integrator.fsallast
  else
    integrator.fsallast = z₄./dt
    integrator.k[1] = integrator.fsalfirst
    integrator.k[2] = integrator.fsallast
  end
  integrator.u = u
end

@muladd function perform_step!(integrator, cache::CFNLIRK3Cache, repeat_step=false)
  @unpack t,dt,uprev,u,p = integrator
  @unpack z₁,z₂,z₃,z₄,k1,k2,k3,k4,atmp,nlsolver = cache
  @unpack tmp = nlsolver
  @unpack γ,a31,a32,a41,a42,a43,c2,c3 = cache.tab
  @unpack ea21,ea31,ea32,ea41,ea42,ea43,eb1,eb2,eb3,eb4 = cache.tab

  alg = unwrap_alg(integrator, true)

  if typeof(integrator.f) <: SplitFunction
    f = integrator.f.f1
    f2 = integrator.f.f2
  else
    f = integrator.f
  end

  # precalculations
  γdt = γ*dt

  markfirststage!(nlsolver)

  if typeof(integrator.f) <: SplitFunction
    # Explicit tableau is not FSAL
    # Make this not compute on repeat
    if !repeat_step && !integrator.last_stepfail
      f(z₁, integrator.uprev, p, integrator.t)
      z₁ .*= dt
    end
  else
    # FSAL Step 1
    @.. z₁ = dt*integrator.fsalfirst
  end

  ##### Step 2

  # TODO: Add extrapolation for guess
  @.. z₂ = z₁
  nlsolver.z = z₂

  @.. tmp = uprev

  if typeof(integrator.f) <: SplitFunction
    # This assumes the implicit part is cheaper than the explicit part
    @.. k1 = dt*integrator.fsalfirst - z₁
    @.. tmp += ea21*k1
  end

  nlsolver.c = c2
  z₂ = nlsolve!(nlsolver, integrator, cache, repeat_step)
  nlsolvefail(nlsolver) && return
  isnewton(nlsolver) && set_new_W!(nlsolver, false)

  ################################## Solve Step 3

  if typeof(integrator.f) <: SplitFunction
    z₃ .= z₂
    @.. u = tmp + γ*z₂
    f2(k2, u, p, t + c2*dt); k2 .*= dt
    integrator.destats.nf2 += 1
    @.. tmp = uprev + a31*z₁ + a32*z₂ + ea31*k1 + ea32*k2
  else
    @.. z₃ = z₂
    @.. tmp = uprev + a31*z₁ + a32*z₂
  end
  nlsolver.z = z₃

  nlsolver.c = c3
  z₃ = nlsolve!(nlsolver, integrator, cache, repeat_step)
  nlsolvefail(nlsolver) && return

  ################################## Solve Step 4

  if typeof(integrator.f) <: SplitFunction
    z₄ .= z₂
    @.. u = tmp + γ*z₃
    f2( k3, u,p,t+c3*dt); k3 .*= dt
    integrator.destats.nf2 += 1
    @.. tmp = uprev + a41*z₁ + a42*z₂ + a43*z₃ + ea41*k1 + ea42*k2 + ea43*k3
  else
    @.. z₄ = z₂
    @.. tmp = uprev + a41*z₁ + a42*z₂ + a43*z₃
  end
  nlsolver.z = z₄

  nlsolver.c = 1
  z₄ = nlsolve!(nlsolver, integrator, cache, repeat_step)
  nlsolvefail(nlsolver) && return

  @.. u = tmp + γ*z₄
  if typeof(integrator.f) <: SplitFunction
    f2( k4, u,p,t+dt); k4 .*= dt
    integrator.destats.nf2 += 1
    @.. u = uprev + a41*z₁ + a42*z₂ + a43*z₃ + γ*z₄ + eb1*k1 + eb2*k2 + eb3*k3 + eb4*k4
  end

  if typeof(integrator.f) <: SplitFunction
    integrator.f(integrator.fsallast,u,p,t+dt)
  else
    @.. integrator.fsallast = z₄/dt
  end
end

@muladd function perform_step!(integrator, cache::Kvaerno4ConstantCache, repeat_step=false)
  @unpack t,dt,uprev,u,f,p = integrator
  nlsolver = cache.nlsolver
  @unpack γ,a31,a32,a41,a42,a43,a51,a52,a53,a54,c3,c4 = cache.tab
  @unpack α21,α31,α32,α41,α42 = cache.tab
  @unpack btilde1,btilde2,btilde3,btilde4,btilde5 = cache.tab
  alg = unwrap_alg(integrator, true)

  # precalculations
  γdt = γ*dt

  # calculate W
  markfirststage!(nlsolver)

  ##### Step 1

  z₁ = dt*integrator.fsalfirst

  ##### Step 2

  # TODO: Add extrapolation choice
  nlsolver.z = z₂ = zero(u)

  nlsolver.tmp = uprev + γ*z₁
  nlsolver.c = γ
  z₂ = nlsolve!(nlsolver, integrator, cache, repeat_step)
  nlsolvefail(nlsolver) && return

  ################################## Solve Step 3

  nlsolver.z = z₃ = α31*z₁ + α32*z₂

  nlsolver.tmp = uprev + a31*z₁ + a32*z₂
  nlsolver.c = c3
  z₃ = nlsolve!(nlsolver, integrator, cache, repeat_step)
  nlsolvefail(nlsolver) && return

  ################################## Solve Step 4

  nlsolver.z = z₄ = α41*z₁ + α42*z₂

  nlsolver.tmp = uprev + a41*z₁ + a42*z₂ + a43*z₃
  nlsolver.c = c4
  z₄ = nlsolve!(nlsolver, integrator, cache, repeat_step)
  nlsolvefail(nlsolver) && return

  ################################## Solve Step 5

  # Use yhat2 for prediction
  nlsolver.z = z₅ = a41*z₁ + a42*z₂ + a43*z₃ + γ*z₄

  nlsolver.tmp = uprev + a51*z₁ + a52*z₂ + a53*z₃ + a54*z₄
  nlsolver.c = 1
  z₅ = nlsolve!(nlsolver, integrator, cache, repeat_step)
  nlsolvefail(nlsolver) && return

  u = nlsolver.tmp + γ*z₅

  ################################### Finalize

  if integrator.opts.adaptive
    tmp = btilde1*z₁ + btilde2*z₂ + btilde3*z₃ + btilde4*z₄ + btilde5*z₅
    if isnewton(nlsolver) && alg.smooth_est # From Shampine
      integrator.destats.nsolve += 1
      est = _reshape(get_W(nlsolver) \ _vec(tmp), axes(tmp))
    else
      est = tmp
    end
    atmp = calculate_residuals(est, uprev, u, integrator.opts.abstol, integrator.opts.reltol,integrator.opts.internalnorm,t)
    integrator.EEst = integrator.opts.internalnorm(atmp,t)
  end

  integrator.fsallast = z₅./dt
  integrator.k[1] = integrator.fsalfirst
  integrator.k[2] = integrator.fsallast
  integrator.u = u
end

@muladd function perform_step!(integrator, cache::Kvaerno4Cache, repeat_step=false)
  @unpack t,dt,uprev,u,f,p = integrator
  @unpack z₁,z₂,z₃,z₄,z₅,atmp,nlsolver = cache
  @unpack tmp = nlsolver
  @unpack γ,a31,a32,a41,a42,a43,a51,a52,a53,a54,c3,c4 = cache.tab
  @unpack α21,α31,α32,α41,α42 = cache.tab
  @unpack btilde1,btilde2,btilde3,btilde4,btilde5 = cache.tab
  alg = unwrap_alg(integrator, true)

  # precalculations
  γdt = γ*dt

  markfirststage!(nlsolver)

  ##### Step 1

  @.. z₁ = dt*integrator.fsalfirst

  ##### Step 2

  # TODO: Allow other choices here
  z₂ .= zero(eltype(u))
  nlsolver.z = z₂

  @.. tmp = uprev + γ*z₁
  nlsolver.c = γ
  z₂ = nlsolve!(nlsolver, integrator, cache, repeat_step)
  nlsolvefail(nlsolver) && return
  isnewton(nlsolver) && set_new_W!(nlsolver, false)

  ################################## Solve Step 3

  @.. z₃ = α31*z₁ + α32*z₂
  nlsolver.z = z₃

  @.. tmp = uprev + a31*z₁ + a32*z₂
  nlsolver.c = c3
  z₃ = nlsolve!(nlsolver, integrator, cache, repeat_step)
  nlsolvefail(nlsolver) && return

  ################################## Solve Step 4

  # Use constant z prediction
  @.. z₄ = α41*z₁ + α42*z₂
  nlsolver.z = z₄

  @.. tmp = uprev + a41*z₁ + a42*z₂ + a43*z₃
  nlsolver.c = c4
  z₄ = nlsolve!(nlsolver, integrator, cache, repeat_step)
  nlsolvefail(nlsolver) && return

  ################################## Solve Step 5

  # Use yhat prediction
  @.. z₅ = a41*z₁ + a42*z₂ + a43*z₃ + γ*z₄
  nlsolver.z = z₅

  @.. tmp = uprev + a51*z₁ + a52*z₂ + a53*z₃ + a54*z₄
  nlsolver.c = 1
  z₅ = nlsolve!(nlsolver, integrator, cache, repeat_step)
  nlsolvefail(nlsolver) && return

  @.. u = tmp + γ*z₅

  ################################### Finalize

  if integrator.opts.adaptive
    @.. tmp = btilde1*z₁ + btilde2*z₂ + btilde3*z₃ + btilde4*z₄ + btilde5*z₅
    if isnewton(nlsolver) && alg.smooth_est # From Shampine
      est = nlsolver.cache.dz
      nlsolver.cache.linsolve(vec(est),get_W(nlsolver),vec(tmp),false)
      integrator.destats.nsolve += 1
    else
      est = tmp
    end
    calculate_residuals!(atmp, est, uprev, u, integrator.opts.abstol, integrator.opts.reltol,integrator.opts.internalnorm,t)
    integrator.EEst = integrator.opts.internalnorm(atmp,t)
  end

  @.. integrator.fsallast = z₅/dt
end

@muladd function perform_step!(integrator, cache::KenCarp4ConstantCache, repeat_step=false)
  @unpack t,dt,uprev,u,p = integrator
  nlsolver = cache.nlsolver
  @unpack γ,a31,a32,a41,a42,a43,a51,a52,a53,a54,a61,a63,a64,a65,c3,c4,c5 = cache.tab
  @unpack α31,α32,α41,α42,α51,α52,α53,α54,α61,α62,α63,α64,α65 = cache.tab
  @unpack btilde1,btilde3,btilde4,btilde5,btilde6 = cache.tab
  @unpack ea21,ea31,ea32,ea41,ea42,ea43,ea51,ea52,ea53,ea54,ea61,ea62,ea63,ea64,ea65 = cache.tab
  @unpack eb1,eb3,eb4,eb5,eb6 = cache.tab
  @unpack ebtilde1,ebtilde3,ebtilde4,ebtilde5,ebtilde6 = cache.tab
  alg = unwrap_alg(integrator, true)

  if typeof(integrator.f) <: SplitFunction
    f = integrator.f.f1
    f2 = integrator.f.f2
  else
    f = integrator.f
  end

  # precalculations
  γdt = γ*dt

  # calculate W
  markfirststage!(nlsolver)

  if typeof(integrator.f) <: SplitFunction
    # Explicit tableau is not FSAL
    # Make this not compute on repeat
    z₁ = dt.*f(uprev, p, t)
  else
    # FSAL Step 1
    z₁ = dt*integrator.fsalfirst
  end

  ##### Step 2

  # TODO: Add extrapolation choice
  nlsolver.z = z₂ = zero(u)

  tmp = uprev + γ*z₁

  if typeof(integrator.f) <: SplitFunction
    # This assumes the implicit part is cheaper than the explicit part
    k1 = dt*integrator.fsalfirst - z₁
    tmp += ea21*k1
  end
  nlsolver.tmp = tmp
  nlsolver.c = 2γ

  z₂ = nlsolve!(nlsolver, integrator, cache, repeat_step)
  nlsolvefail(nlsolver) && return

  ################################## Solve Step 3

  if typeof(integrator.f) <: SplitFunction
    z₃ = z₂
    u = nlsolver.tmp + γ*z₂
    k2 = dt*f2(u,p,t+2γdt)
    integrator.destats.nf2 += 1
    tmp = uprev + a31*z₁ + a32*z₂ + ea31*k1 + ea32*k2
  else
    # Guess is from Hermite derivative on z₁ and z₂
    z₃ = α31*z₁ + α32*z₂
    tmp = uprev + a31*z₁ + a32*z₂
  end
  nlsolver.z = z₃
  nlsolver.tmp = tmp
  nlsolver.c = c3

  z₃ = nlsolve!(nlsolver, integrator, cache, repeat_step)
  nlsolvefail(nlsolver) && return

  ################################## Solve Step 4

  if typeof(integrator.f) <: SplitFunction
    z₄ = z₂
    u = nlsolver.tmp + γ*z₃
    k3 = dt*f2( u,p,t+c3*dt)
    integrator.destats.nf2 += 1
    tmp = uprev + a41*z₁ + a42*z₂ + a43*z₃ + ea41*k1 + ea42*k2 + ea43*k3
  else
    z₄ = α41*z₁ + α42*z₂
    tmp = uprev + a41*z₁ + a42*z₂ + a43*z₃
  end
  nlsolver.z = z₄
  nlsolver.tmp = tmp
  nlsolver.c = c4

  z₄ = nlsolve!(nlsolver, integrator, cache, repeat_step)
  nlsolvefail(nlsolver) && return

  ################################## Solve Step 5

  if typeof(integrator.f) <: SplitFunction
    z₅ = z₄
    u = nlsolver.tmp + γ*z₄
    k4 = dt*f2( u,p,t+c4*dt)
    integrator.destats.nf2 += 1
    tmp = uprev + a51*z₁ + a52*z₂ + a53*z₃ + a54*z₄ + ea51*k1 + ea52*k2 + ea53*k3 + ea54*k4
  else
    z₅ = α51*z₁ + α52*z₂ + α53*z₃ + α54*z₄
    tmp = uprev + a51*z₁ + a52*z₂ + a53*z₃ + a54*z₄
  end
  nlsolver.z = z₅
  nlsolver.tmp = tmp
  nlsolver.c = c5

  u = nlsolver.tmp + γ*z₅
  z₅ = nlsolve!(nlsolver, integrator, cache, repeat_step)
  nlsolvefail(nlsolver) && return

  ################################## Solve Step 6

  if typeof(integrator.f) <: SplitFunction
    z₆ = z₅
    u = nlsolver.tmp + γ*z₅
    k5 = dt*f2( u,p,t+c5*dt)
    integrator.destats.nf2 += 1
    tmp = uprev + a61*z₁ + a63*z₃ + a64*z₄ + a65*z₅ + ea61*k1 + ea62*k2 + ea63*k3 + ea64*k4 + ea65*k5
  else
    z₆ = α61*z₁ + α62*z₂ + α63*z₃ + α64*z₄ + α65*z₅
    tmp = uprev + a61*z₁ + a63*z₃ + a64*z₄ + a65*z₅
  end
  nlsolver.z = z₆
  nlsolver.tmp = tmp
  nlsolver.c = 1

  z₆ = nlsolve!(nlsolver, integrator, cache, repeat_step)
  nlsolvefail(nlsolver) && return

  u = nlsolver.tmp + γ*z₆
  if typeof(integrator.f) <: SplitFunction
    k6 = dt*f2(u,p,t+dt)
    integrator.destats.nf2 += 1
    u = uprev + a61*z₁ + a63*z₃ + a64*z₄ + a65*z₅ + γ*z₆ + eb1*k1 + eb3*k3 + eb4*k4 + eb5*k5 + eb6*k6
  end

  ################################### Finalize

  if integrator.opts.adaptive
    if typeof(integrator.f) <: SplitFunction
      tmp = btilde1*z₁ + btilde3*z₃ + btilde4*z₄ + btilde5*z₅ + btilde6*z₆ + ebtilde1*k1 + ebtilde3*k3 + ebtilde4*k4 + ebtilde5*k5 + ebtilde6*k6
    else
      tmp = btilde1*z₁ + btilde3*z₃ + btilde4*z₄ + btilde5*z₅ + btilde6*z₆
    end
    if isnewton(nlsolver) && alg.smooth_est # From Shampine
      integrator.destats.nsolve += 1
      est = _reshape(get_W(nlsolver) \ _vec(tmp), axes(tmp))
    else
      est = tmp
    end
    atmp = calculate_residuals(est, uprev, u, integrator.opts.abstol, integrator.opts.reltol,integrator.opts.internalnorm,t)
    integrator.EEst = integrator.opts.internalnorm(atmp,t)
  end

  if typeof(integrator.f) <: SplitFunction
    integrator.k[1] = integrator.fsalfirst
    integrator.fsallast = integrator.f(u, p, t+dt)
    integrator.k[2] = integrator.fsallast
  else
    integrator.fsallast = z₆./dt
    integrator.k[1] = integrator.fsalfirst
    integrator.k[2] = integrator.fsallast
  end
  integrator.u = u
end

@muladd function perform_step!(integrator, cache::KenCarp4Cache, repeat_step=false)
  @unpack t,dt,uprev,u,p = integrator
  @unpack z₁,z₂,z₃,z₄,z₅,z₆,atmp,nlsolver = cache
  @unpack tmp = nlsolver
  @unpack k1,k2,k3,k4,k5,k6 = cache
  @unpack γ,a31,a32,a41,a42,a43,a51,a52,a53,a54,a61,a63,a64,a65,c3,c4,c5 = cache.tab
  @unpack α31,α32,α41,α42,α51,α52,α53,α54,α61,α62,α63,α64,α65 = cache.tab
  @unpack btilde1,btilde3,btilde4,btilde5,btilde6 = cache.tab
  @unpack ea21,ea31,ea32,ea41,ea42,ea43,ea51,ea52,ea53,ea54,ea61,ea62,ea63,ea64,ea65 = cache.tab
  @unpack eb1,eb3,eb4,eb5,eb6 = cache.tab
  @unpack ebtilde1,ebtilde3,ebtilde4,ebtilde5,ebtilde6 = cache.tab
  alg = unwrap_alg(integrator, true)

  if typeof(integrator.f) <: SplitFunction
    f = integrator.f.f1
    f2 = integrator.f.f2
  else
    f = integrator.f
  end

  # precalculations
  γdt = γ*dt

  markfirststage!(nlsolver)

  ##### Step 1

  if typeof(integrator.f) <: SplitFunction
    # Explicit tableau is not FSAL
    # Make this not compute on repeat
    if !repeat_step && !integrator.last_stepfail
      f(z₁, integrator.uprev, p, integrator.t)
      z₁ .*= dt
    end
  else
    # FSAL Step 1
    @.. z₁ = dt*integrator.fsalfirst
  end

  ##### Step 2

  # TODO: Allow other choices here
  z₂ .= zero(eltype(u))
  nlsolver.z = z₂

  @.. tmp = uprev + γ*z₁

  if typeof(integrator.f) <: SplitFunction
    # This assumes the implicit part is cheaper than the explicit part
    @.. k1 = dt*integrator.fsalfirst - z₁
    @.. tmp += ea21*k1
  end

  nlsolver.c = 2γ
  markfirststage!(nlsolver)
  z₂ = nlsolve!(nlsolver, integrator, cache, repeat_step)
  nlsolvefail(nlsolver) && return
  isnewton(nlsolver) && set_new_W!(nlsolver, false)

  ################################## Solve Step 3

  if typeof(integrator.f) <: SplitFunction
    z₃ .= z₂
    @.. u = tmp + γ*z₂
    f2(k2, u, p, t + 2γdt); k2 .*= dt
    integrator.destats.nf2 += 1
    @.. tmp = uprev + a31*z₁ + a32*z₂ + ea31*k1 + ea32*k2
  else
    # Guess is from Hermite derivative on z₁ and z₂
    @.. z₃ = α31*z₁ + α32*z₂
    @.. tmp = uprev + a31*z₁ + a32*z₂
  end
  nlsolver.z = z₃

  nlsolver.c = c3
  z₃ = nlsolve!(nlsolver, integrator, cache, repeat_step)
  nlsolvefail(nlsolver) && return

  ################################## Solve Step 4

  if typeof(integrator.f) <: SplitFunction
    z₄ .= z₂
    @.. u = tmp + γ*z₃
    f2( k3, u,p,t+c3*dt); k3 .*= dt
    integrator.destats.nf2 += 1
    @.. tmp = uprev + a41*z₁ + a42*z₂ + a43*z₃ + ea41*k1 + ea42*k2 + ea43*k3
  else
    @.. z₄ = α41*z₁ + α42*z₂
    @.. tmp = uprev + a41*z₁ + a42*z₂ + a43*z₃
  end
  nlsolver.z = z₄

  nlsolver.c = c4
  z₄ = nlsolve!(nlsolver, integrator, cache, repeat_step)
  nlsolvefail(nlsolver) && return

  ################################## Solve Step 5

  if typeof(integrator.f) <: SplitFunction
    z₅ .= z₄
    @.. u = tmp + γ*z₄
    f2( k4, u,p,t+c4*dt); k4 .*= dt
    integrator.destats.nf2 += 1
    @.. tmp = uprev + a51*z₁ + a52*z₂ + a53*z₃ + a54*z₄ + ea51*k1 + ea52*k2 + ea53*k3 + ea54*k4
  else
    @.. z₅ = α51*z₁ + α52*z₂ + α53*z₃ + α54*z₄
    @.. tmp = uprev + a51*z₁ + a52*z₂ + a53*z₃ + a54*z₄
  end
  nlsolver.z = z₅

  nlsolver.c = c5
  z₅ = nlsolve!(nlsolver, integrator, cache, repeat_step)
  nlsolvefail(nlsolver) && return

  ################################## Solve Step 6

  if typeof(integrator.f) <: SplitFunction
    z₆ .= z₅
    @.. u = tmp + γ*z₅
    f2( k5, u,p,t+c5*dt); k5 .*= dt
    integrator.destats.nf2 += 1
    @.. tmp = uprev + a61*z₁ + a63*z₃ + a64*z₄ + a65*z₅ + ea61*k1 + ea62*k2 + ea63*k3 + ea64*k4 + ea65*k5
  else
    @.. z₆ = α61*z₁ + α62*z₂ + α63*z₃ + α64*z₄ + α65*z₅
    @.. tmp = uprev + a61*z₁ + a63*z₃ + a64*z₄ + a65*z₅
  end
  nlsolver.z = z₆

  nlsolver.c = 1
  z₆ = nlsolve!(nlsolver, integrator, cache, repeat_step)
  nlsolvefail(nlsolver) && return

  @.. u = tmp + γ*z₆
  if typeof(integrator.f) <: SplitFunction
    f2( k6, u,p,t+dt); k6 .*= dt
    integrator.destats.nf2 += 1
    @.. u = uprev + a61*z₁ + a63*z₃ + a64*z₄ + a65*z₅ + γ*z₆ + eb1*k1 + eb3*k3 + eb4*k4 + eb5*k5 + eb6*k6
  end

  ################################### Finalize

  if integrator.opts.adaptive
    if typeof(integrator.f) <: SplitFunction
      @.. tmp = btilde1*z₁ + btilde3*z₃ + btilde4*z₄ + btilde5*z₅ + btilde6*z₆ + ebtilde1*k1 + ebtilde3*k3 + ebtilde4*k4 + ebtilde5*k5 + ebtilde6*k6
    else
      @.. tmp = btilde1*z₁ + btilde3*z₃ + btilde4*z₄ + btilde5*z₅ + btilde6*z₆
    end

    if isnewton(nlsolver) && alg.smooth_est # From Shampine
      est = nlsolver.cache.dz
      nlsolver.cache.linsolve(vec(est),get_W(nlsolver),vec(tmp),false)
      integrator.destats.nsolve += 1
    else
      est = tmp
    end
    calculate_residuals!(atmp, est, uprev, u, integrator.opts.abstol, integrator.opts.reltol,integrator.opts.internalnorm,t)
    integrator.EEst = integrator.opts.internalnorm(atmp,t)
  end

  if typeof(integrator.f) <: SplitFunction
    integrator.f(integrator.fsallast,u,p,t+dt)
  else
    @.. integrator.fsallast = z₆/dt
  end
end

@muladd function perform_step!(integrator, cache::Kvaerno5ConstantCache, repeat_step=false)
  @unpack t,dt,uprev,u,f,p = integrator
  nlsolver = cache.nlsolver
  @unpack γ,a31,a32,a41,a42,a43,a51,a52,a53,a54,a61,a63,a64,a65,a71,a73,a74,a75,a76,c3,c4,c5,c6 = cache.tab
  @unpack btilde1,btilde3,btilde4,btilde5,btilde6,btilde7 = cache.tab
  @unpack α31,α32,α41,α42,α43,α51,α52,α53,α61,α62,α63 = cache.tab
  alg = unwrap_alg(integrator, true)

  # precalculations
  γdt = γ*dt

  # calculate W
  markfirststage!(nlsolver)

  ##### Step 1

  z₁ = dt*integrator.fsalfirst

  ##### Step 2

  # TODO: Add extrapolation choice
  nlsolver.z = z₂ = zero(u)

  nlsolver.tmp = uprev + γ*z₁
  nlsolver.c = γ
  z₂ = nlsolve!(nlsolver, integrator, cache, repeat_step)
  nlsolvefail(nlsolver) && return

  ################################## Solve Step 3

  nlsolver.z = z₃ = α31*z₁ + α32*z₂

  nlsolver.tmp = uprev + a31*z₁ + a32*z₂
  nlsolver.c = c3
  z₃ = nlsolve!(nlsolver, integrator, cache, repeat_step)
  nlsolvefail(nlsolver) && return

  ################################## Solve Step 4

  nlsolver.z = z₄ = α41*z₁ + α42*z₂ + α43*z₃

  nlsolver.tmp = uprev + a41*z₁ + a42*z₂ + a43*z₃
  nlsolver.c = c4
  z₄ = nlsolve!(nlsolver, integrator, cache, repeat_step)
  nlsolvefail(nlsolver) && return

  ################################## Solve Step 5

  nlsolver.z = z₅ = α51*z₁ + α52*z₂ + α53*z₃

  nlsolver.tmp = uprev + a51*z₁ + a52*z₂ + a53*z₃ + a54*z₄
  nlsolver.c = c5
  z₅ = nlsolve!(nlsolver, integrator, cache, repeat_step)
  nlsolvefail(nlsolver) && return

  ################################## Solve Step 6

  nlsolver.z = z₆ = α61*z₁ + α62*z₂ + α63*z₃

  nlsolver.tmp = uprev + a61*z₁ + a63*z₃ + a64*z₄ + a65*z₅
  nlsolver.c = c6
  z₆ = nlsolve!(nlsolver, integrator, cache, repeat_step)
  nlsolvefail(nlsolver) && return

  ################################## Solve Step 7

  # Prediction from embedding
  nlsolver.z = z₇ = a61*z₁ + a63*z₃ + a64*z₄ + a65*z₅ + γ*z₆

  nlsolver.tmp = uprev + a71*z₁ + a73*z₃ + a74*z₄ + a75*z₅ + a76*z₆
  nlsolver.c = 1
  z₇ = nlsolve!(nlsolver, integrator, cache, repeat_step)
  nlsolvefail(nlsolver) && return

  u = nlsolver.tmp + γ*z₇

  ################################### Finalize

  if integrator.opts.adaptive
    tmp = btilde1*z₁ + btilde3*z₃ + btilde4*z₄ + btilde5*z₅ + btilde6*z₆ + btilde7*z₇
    if isnewton(nlsolver) && alg.smooth_est # From Shampine
      integrator.destats.nsolve += 1
      est = _reshape(get_W(nlsolver) \ _vec(tmp), axes(tmp))
    else
      est = tmp
    end
    atmp = calculate_residuals(est, uprev, u, integrator.opts.abstol, integrator.opts.reltol,integrator.opts.internalnorm,t)
    integrator.EEst = integrator.opts.internalnorm(atmp,t)
  end

  integrator.fsallast = z₇./dt
  integrator.k[1] = integrator.fsalfirst
  integrator.k[2] = integrator.fsallast
  integrator.u = u
end

@muladd function perform_step!(integrator, cache::Kvaerno5Cache, repeat_step=false)
  @unpack t,dt,uprev,u,f,p = integrator
  @unpack z₁,z₂,z₃,z₄,z₅,z₆,z₇,atmp,nlsolver = cache
  @unpack tmp = nlsolver
  @unpack γ,a31,a32,a41,a42,a43,a51,a52,a53,a54,a61,a63,a64,a65,a71,a73,a74,a75,a76,c3,c4,c5,c6 = cache.tab
  @unpack btilde1,btilde3,btilde4,btilde5,btilde6,btilde7 = cache.tab
  @unpack α31,α32,α41,α42,α43,α51,α52,α53,α61,α62,α63 = cache.tab
  alg = unwrap_alg(integrator, true)

  # precalculations
  γdt = γ*dt

  markfirststage!(nlsolver)

  ##### Step 1

  @.. z₁ = dt*integrator.fsalfirst

  ##### Step 2

  # TODO: Allow other choices here
  z₂ .= zero(eltype(u))
  nlsolver.z = z₂

  @.. tmp = uprev + γ*z₁
  nlsolver.c = γ
  z₂ = nlsolve!(nlsolver, integrator, cache, repeat_step)
  nlsolvefail(nlsolver) && return
  isnewton(nlsolver) && set_new_W!(nlsolver, false)

  ################################## Solve Step 3

  @.. z₃ = α31*z₁ + α32*z₂
  nlsolver.z = z₃

  @.. tmp = uprev + a31*z₁ + a32*z₂
  nlsolver.c = c3
  z₃ = nlsolve!(nlsolver, integrator, cache, repeat_step)
  nlsolvefail(nlsolver) && return

  ################################## Solve Step 4

  # Use constant z prediction
  @.. z₄ = α41*z₁ + α42*z₂ + α43*z₃
  nlsolver.z = z₄

  @.. tmp = uprev + a41*z₁ + a42*z₂ + a43*z₃
  nlsolver.c = c4
  z₄ = nlsolve!(nlsolver, integrator, cache, repeat_step)
  nlsolvefail(nlsolver) && return

  ################################## Solve Step 5

  @.. z₅ = α51*z₁ + α52*z₂ + α53*z₃
  nlsolver.z = z₅

  @.. tmp = uprev + a51*z₁ + a52*z₂ + a53*z₃ + a54*z₄
  nlsolver.c = c5
  z₅ = nlsolve!(nlsolver, integrator, cache, repeat_step)
  nlsolvefail(nlsolver) && return

  ################################## Solve Step 6

  @.. z₆ = α61*z₁ + α62*z₂ + α63*z₃
  nlsolver.z = z₆

  @.. tmp = uprev + a61*z₁ + a63*z₃ + a64*z₄ + a65*z₅
  nlsolver.c = c6
  z₆ = nlsolve!(nlsolver, integrator, cache, repeat_step)
  nlsolvefail(nlsolver) && return

  ################################## Solve Step 7

  # Prediction is embedded method
  @.. z₇ = a61*z₁ + a63*z₃ + a64*z₄ + a65*z₅ + γ*z₆
  nlsolver.z = z₇

  @.. tmp = uprev + a71*z₁ + a73*z₃ + a74*z₄ + a75*z₅ + a76*z₆
  nlsolver.c = 1
  z₇ = nlsolve!(nlsolver, integrator, cache, repeat_step)
  nlsolvefail(nlsolver) && return

  @.. u = tmp + γ*z₇

  ################################### Finalize

  if integrator.opts.adaptive
    @.. tmp = btilde1*z₁ + btilde3*z₃ + btilde4*z₄ + btilde5*z₅ + btilde6*z₆ + btilde7*z₇
    if isnewton(nlsolver) && alg.smooth_est # From Shampine
      est = nlsolver.cache.dz
      nlsolver.cache.linsolve(vec(est),get_W(nlsolver),vec(tmp),false)
      integrator.destats.nsolve += 1
    else
      est = tmp
    end
    calculate_residuals!(atmp, est, uprev, u, integrator.opts.abstol, integrator.opts.reltol,integrator.opts.internalnorm,t)
    integrator.EEst = integrator.opts.internalnorm(atmp,t)
  end

  @.. integrator.fsallast = z₇/dt
end

@muladd function perform_step!(integrator, cache::KenCarp5ConstantCache, repeat_step=false)
  @unpack t,dt,uprev,u,p = integrator
  nlsolver = cache.nlsolver
  @unpack γ,a31,a32,a41,a43,a51,a53,a54,a61,a63,a64,a65,a71,a73,a74,a75,a76,a81,a84,a85,a86,a87,c3,c4,c5,c6,c7 = cache.tab
  @unpack α31,α32,α41,α42,α51,α52,α61,α62,α71,α72,α73,α74,α75,α81,α82,α83,α84,α85 = cache.tab
  @unpack btilde1,btilde4,btilde5,btilde6,btilde7,btilde8 = cache.tab
  @unpack ea21,ea31,ea32,ea41,ea43,ea51,ea53,ea54,ea61,ea63,ea64,ea65 = cache.tab
  @unpack ea71,ea73,ea74,ea75,ea76,ea81,ea83,ea84,ea85,ea86,ea87 = cache.tab
  @unpack eb1,eb4,eb5,eb6,eb7,eb8 = cache.tab
  @unpack ebtilde1,ebtilde4,ebtilde5,ebtilde6,ebtilde7,ebtilde8 = cache.tab
  alg = unwrap_alg(integrator, true)

  if typeof(integrator.f) <: SplitFunction
    f = integrator.f.f1
    f2 = integrator.f.f2
  else
    f = integrator.f
  end

  # precalculations
  γdt = γ*dt

  # calculate W
  markfirststage!(nlsolver)

  ##### Step 1

  if typeof(integrator.f) <: SplitFunction
    # Explicit tableau is not FSAL
    # Make this not compute on repeat
    z₁ = dt.*f(uprev, p, t)
  else
    # FSAL Step 1
    z₁ = dt*integrator.fsalfirst
  end

  ##### Step 2

  # TODO: Add extrapolation choice
  nlsolver.z = z₂ = zero(u)

  tmp = uprev + γ*z₁

  if typeof(integrator.f) <: SplitFunction
    # This assumes the implicit part is cheaper than the explicit part
    k1 = dt*integrator.fsalfirst - z₁
    tmp += ea21*k1
  end
  nlsolver.tmp = tmp
  nlsolver.c = 2γ

  z₂ = nlsolve!(nlsolver, integrator, cache, repeat_step)
  nlsolvefail(nlsolver) && return

  ################################## Solve Step 3

  if typeof(integrator.f) <: SplitFunction
    z₃ = z₂
    u = nlsolver.tmp + γ*z₂
    k2 = dt*f2(u,p,t+2γdt)
    integrator.destats.nf2 += 1
    tmp = uprev + a31*z₁ + a32*z₂ + ea31*k1 + ea32*k2
  else
    # Guess is from Hermite derivative on z₁ and z₂
    z₃ = α31*z₁ + α32*z₂
    tmp = uprev + a31*z₁ + a32*z₂
  end
  nlsolver.z = z₃
  nlsolver.c = c3
  nlsolver.tmp = tmp

  z₃ = nlsolve!(nlsolver, integrator, cache, repeat_step)
  nlsolvefail(nlsolver) && return

  ################################## Solve Step 4

  if typeof(integrator.f) <: SplitFunction
    z₄ = z₂
    u = nlsolver.tmp + γ*z₃
    k3 = dt*f2( u,p,t+c3*dt)
    integrator.destats.nf2 += 1
    tmp = uprev + a41*z₁ + a43*z₃ + ea41*k1 + ea43*k3
  else
    z₄ = α41*z₁ + α42*z₂
    tmp = uprev + a41*z₁ + a43*z₃
  end
  nlsolver.z = z₄
  nlsolver.c = c4
  nlsolver.tmp = tmp

  z₄ = nlsolve!(nlsolver, integrator, cache, repeat_step)
  nlsolvefail(nlsolver) && return

  ################################## Solve Step 5

  if typeof(integrator.f) <: SplitFunction
    z₅ = z₂
    u = nlsolver.tmp + γ*z₄
    k4 = dt*f2( u,p,t+c4*dt)
    integrator.destats.nf2 += 1
    tmp = uprev + a51*z₁ + a53*z₃ + a54*z₄ + ea51*k1 + ea53*k3 + ea54*k4
  else
    z₅ = α51*z₁ + α52*z₂
    tmp = uprev + a51*z₁ + a53*z₃ + a54*z₄
  end
  nlsolver.z = z₅
  nlsolver.c = c5
  nlsolver.tmp = tmp

  z₅ = nlsolve!(nlsolver, integrator, cache, repeat_step)
  nlsolvefail(nlsolver) && return

  ################################## Solve Step 6

  if typeof(integrator.f) <: SplitFunction
    z₆ = z₃
    u = nlsolver.tmp + γ*z₅
    k5 = dt*f2( u,p,t+c5*dt)
    integrator.destats.nf2 += 1
    tmp = uprev + a61*z₁ + a63*z₃ + a64*z₄ + a65*z₅ + ea61*k1 + ea63*k3 + ea64*k4 + ea65*k5
  else
    z₆ = α61*z₁ + α62*z₂
    tmp = uprev + a61*z₁ + a63*z₃ + a64*z₄ + a65*z₅
  end
  nlsolver.z = z₆
  nlsolver.c = c6
  nlsolver.tmp = tmp

  z₆ = nlsolve!(nlsolver, integrator, cache, repeat_step)
  nlsolvefail(nlsolver) && return

  ################################## Solve Step 7

  if typeof(integrator.f) <: SplitFunction
    z₇ = z₂
    u = nlsolver.tmp + γ*z₆
    k6 = dt*f2( u,p,t+c6*dt)
    integrator.destats.nf2 += 1
    tmp = uprev + a71*z₁ +  a73*z₃ + a74*z₄ + a75*z₅ + a76*z₆ + ea71*k1 + ea73*k3 + ea74*k4 + ea75*k5 + ea76*k6
  else
    z₇ = α71*z₁ + α72*z₂ + α73*z₃ + α74*z₄ + α75*z₅
    tmp = uprev + a71*z₁ +  a73*z₃ + a74*z₄ + a75*z₅ + a76*z₆
  end
  nlsolver.z = z₇
  nlsolver.c = c7
  nlsolver.tmp = tmp

  z₇ = nlsolve!(nlsolver, integrator, cache, repeat_step)
  nlsolvefail(nlsolver) && return

  ################################## Solve Step 8

  if typeof(integrator.f) <: SplitFunction
    z₈ = z₅
    u = nlsolver.tmp + γ*z₇
    k7 = dt*f2( u,p,t+c7*dt)
    integrator.destats.nf2 += 1
    tmp = uprev + a81*z₁ + a84*z₄ + a85*z₅ + a86*z₆ + a87*z₇ + ea81*k1 + ea83*k3 + ea84*k4 + ea85*k5 + ea86*k6 + ea87*k7
  else
    z₈ = α81*z₁ + α82*z₂ + α83*z₃ + α84*z₄ + α85*z₅
    tmp = uprev + a81*z₁ + a84*z₄ + a85*z₅ + a86*z₆ + a87*z₇
  end
  nlsolver.z = z₈
  nlsolver.c = 1
  nlsolver.tmp = tmp

  z₈ = nlsolve!(nlsolver, integrator, cache, repeat_step)
  nlsolvefail(nlsolver) && return

  u = nlsolver.tmp + γ*z₈
  if typeof(integrator.f) <: SplitFunction
    k8 = dt*f2( u,p,t+dt)
    integrator.destats.nf2 += 1
    u = uprev + a81*z₁ + a84*z₄ + a85*z₅ + a86*z₆ + a87*z₇ + γ*z₈ + eb1*k1 + eb4*k4 + eb5*k5 + eb6*k6 + eb7*k7 + eb8*k8
  end


  ################################### Finalize

  if integrator.opts.adaptive
    if typeof(integrator.f) <: SplitFunction
      tmp = btilde1*z₁ + btilde4*z₄ + btilde5*z₅ + btilde6*z₆ + btilde7*z₇ + btilde8*z₈ + ebtilde1*k1 + ebtilde4*k4 + ebtilde5*k5 + ebtilde6*k6 + ebtilde7*k7 + ebtilde8*k8
    else
      tmp = btilde1*z₁ + btilde4*z₄ + btilde5*z₅ + btilde6*z₆ + btilde7*z₇ + btilde8*z₈
    end
    if isnewton(nlsolver) && alg.smooth_est # From Shampine
      integrator.destats.nsolve += 1
      est = _reshape(get_W(nlsolver) \ _vec(tmp), axes(tmp))
    else
      est = tmp
    end
    atmp = calculate_residuals(est, uprev, u, integrator.opts.abstol, integrator.opts.reltol,integrator.opts.internalnorm,t)
    integrator.EEst = integrator.opts.internalnorm(atmp,t)
  end

  if typeof(integrator.f) <: SplitFunction
    integrator.k[1] = integrator.fsalfirst
    integrator.fsallast = integrator.f(u, p, t+dt)
    integrator.k[2] = integrator.fsallast
  else
    integrator.fsallast = z₈./dt
    integrator.k[1] = integrator.fsalfirst
    integrator.k[2] = integrator.fsallast
  end
  integrator.u = u
end

@muladd function perform_step!(integrator, cache::KenCarp5Cache, repeat_step=false)
  @unpack t,dt,uprev,u,p = integrator
  @unpack z₁,z₂,z₃,z₄,z₅,z₆,z₇,z₈,atmp,nlsolver = cache
  @unpack k1,k2,k3,k4,k5,k6,k7,k8 = cache
  @unpack tmp = nlsolver
  @unpack γ,a31,a32,a41,a43,a51,a53,a54,a61,a63,a64,a65,a71,a73,a74,a75,a76,a81,a84,a85,a86,a87,c3,c4,c5,c6,c7 = cache.tab
  @unpack α31,α32,α41,α42,α51,α52,α61,α62,α71,α72,α73,α74,α75,α81,α82,α83,α84,α85 = cache.tab
  @unpack btilde1,btilde4,btilde5,btilde6,btilde7,btilde8 = cache.tab
  @unpack ea21,ea31,ea32,ea41,ea43,ea51,ea53,ea54,ea61,ea63,ea64,ea65 = cache.tab
  @unpack ea71,ea73,ea74,ea75,ea76,ea81,ea83,ea84,ea85,ea86,ea87 = cache.tab
  @unpack eb1,eb4,eb5,eb6,eb7,eb8 = cache.tab
  @unpack ebtilde1,ebtilde4,ebtilde5,ebtilde6,ebtilde7,ebtilde8 = cache.tab
  alg = unwrap_alg(integrator, true)

  if typeof(integrator.f) <: SplitFunction
    f = integrator.f.f1
    f2 = integrator.f.f2
  else
    f = integrator.f
  end

  # precalculations
  γdt = γ*dt

  markfirststage!(nlsolver)

  ##### Step 1

  if typeof(integrator.f) <: SplitFunction
    # Explicit tableau is not FSAL
    # Make this not compute on repeat
    if !repeat_step && !integrator.last_stepfail
      f(z₁, integrator.uprev, p, integrator.t)
      z₁ .*= dt
    end
  else
    # FSAL Step 1
    @.. z₁ = dt*integrator.fsalfirst
  end

  ##### Step 2

  # TODO: Allow other choices here
  z₂ .= zero(eltype(u))
  nlsolver.z = z₂

  @.. tmp = uprev + γ*z₁

  if typeof(integrator.f) <: SplitFunction
    # This assumes the implicit part is cheaper than the explicit part
    @.. k1 = dt*integrator.fsalfirst - z₁
    @.. tmp += ea21*k1
  end

  nlsolver.c = 2γ
  z₂ = nlsolve!(nlsolver, integrator, cache, repeat_step)
  nlsolvefail(nlsolver) && return
  isnewton(nlsolver) && set_new_W!(nlsolver, false)

  ################################## Solve Step 3

  if typeof(integrator.f) <: SplitFunction
    z₃ .= z₂
    @.. u = tmp + γ*z₂
    f2(k2, u, p, t+2γdt); k2 .*= dt
    integrator.destats.nf2 += 1
    @.. tmp = uprev + a31*z₁ + a32*z₂ + ea31*k1 + ea32*k2
  else
    # Guess is from Hermite derivative on z₁ and z₂
    @.. z₃ = a31*z₁ + α32*z₂
    @.. tmp = uprev + a31*z₁ + a32*z₂
  end
  nlsolver.z = z₃

  nlsolver.c = c3
  z₃ = nlsolve!(nlsolver, integrator, cache, repeat_step)
  nlsolvefail(nlsolver) && return

  ################################## Solve Step 4

  if typeof(integrator.f) <: SplitFunction
    z₄ .= z₃
    @.. u = tmp + γ*z₃
    f2( k3, u,p,t+c3*dt); k3 .*= dt
    integrator.destats.nf2 += 1
    @.. tmp = uprev + a41*z₁ + a43*z₃ + ea41*k1 + ea43*k3
  else
    @.. z₄ = α41*z₁ + α42*z₂
    @.. tmp = uprev + a41*z₁ + a43*z₃
  end
  nlsolver.z = z₄

  nlsolver.c = c4
  z₄ = nlsolve!(nlsolver, integrator, cache, repeat_step)
  nlsolvefail(nlsolver) && return

  ################################## Solve Step 5

  if typeof(integrator.f) <: SplitFunction
    z₅ .= z₂
    @.. u = tmp + γ*z₄
    f2( k4, u,p,t+c4*dt); k4 .*= dt
    integrator.destats.nf2 += 1
    @.. tmp = uprev + a51*z₁ + a53*z₃ + a54*z₄ + ea51*k1 + ea53*k3 + ea54*k4
  else
    @.. z₅ = α51*z₁ + α52*z₂
    @.. tmp = uprev + a51*z₁ + a53*z₃ + a54*z₄
  end
  nlsolver.z = z₅

  nlsolver.c = c5
  z₅ = nlsolve!(nlsolver, integrator, cache, repeat_step)
  nlsolvefail(nlsolver) && return

  ################################## Solve Step 6

  if typeof(integrator.f) <: SplitFunction
    z₆ .= z₃
    @.. u = tmp + γ*z₅
    f2( k5, u,p,t+c5*dt); k5 .*= dt
    integrator.destats.nf2 += 1
    @.. tmp = uprev + a61*z₁ + a63*z₃ + a64*z₄ + a65*z₅ + ea61*k1 + ea63*k3 + ea64*k4 + ea65*k5
  else
    @.. z₆ = α61*z₁ + α62*z₂
    @.. tmp = uprev + a61*z₁ + a63*z₃ + a64*z₄ + a65*z₅
  end
  nlsolver.z = z₆

  nlsolver.c = c6
  z₆ = nlsolve!(nlsolver, integrator, cache, repeat_step)
  nlsolvefail(nlsolver) && return

  ################################## Solve Step 7

  if typeof(integrator.f) <: SplitFunction
    z₇ .= z₂
    @.. u = tmp + γ*z₆
    f2( k6, u,p,t+c6*dt); k6 .*= dt
    integrator.destats.nf2 += 1
    @.. tmp = uprev + a71*z₁ +  a73*z₃ + a74*z₄ + a75*z₅ + a76*z₆ + ea71*k1 + ea73*k3 + ea74*k4 + ea75*k5 + ea76*k6
  else
    @.. z₇ = α71*z₁ + α72*z₂ + α73*z₃ + α74*z₄ + α75*z₅
    @.. tmp = uprev + a71*z₁ + a73*z₃ + a74*z₄ + a75*z₅ + a76*z₆
  end
  nlsolver.z = z₇

  nlsolver.c = c7
  z₇ = nlsolve!(nlsolver, integrator, cache, repeat_step)
  nlsolvefail(nlsolver) && return

  ################################## Solve Step 8

  if typeof(integrator.f) <: SplitFunction
    z₈ .= z₅
    @.. u = tmp + γ*z₇
    f2( k7, u,p,t+c7*dt); k7 .*= dt
    integrator.destats.nf2 += 1
    @.. tmp = uprev + a81*z₁ + a84*z₄ + a85*z₅ + a86*z₆ + a87*z₇ + ea81*k1 + ea83*k3 + ea84*k4 + ea85*k5 + ea86*k6 + ea87*k7
  else
    @.. z₈ = α81*z₁ + α82*z₂ + α83*z₃ + α84*z₄ + α85*z₅
    @.. tmp = uprev + a81*z₁ + a84*z₄ + a85*z₅ + a86*z₆ + a87*z₇
  end
  nlsolver.z = z₈

  nlsolver.c = 1
  z₈ = nlsolve!(nlsolver, integrator, cache, repeat_step)
  nlsolvefail(nlsolver) && return

  @.. u = tmp + γ*z₈
  if typeof(integrator.f) <: SplitFunction
    f2( k8, u,p,t+dt); k8 .*= dt
    integrator.destats.nf += 1
    @.. u = uprev + a81*z₁ + a84*z₄ + a85*z₅ + a86*z₆ + a87*z₇ + γ*z₈ + eb1*k1 + eb4*k4 + eb5*k5 + eb6*k6 + eb7*k7 + eb8*k8
  end

  ################################### Finalize

  if integrator.opts.adaptive

    if typeof(integrator.f) <: SplitFunction
      @.. tmp =  btilde1*z₁ + btilde4*z₄ + btilde5*z₅ + btilde6*z₆ + btilde7*z₇ + btilde8*z₈ + ebtilde1*k1 + ebtilde4*k4 + ebtilde5*k5 + ebtilde6*k6 + ebtilde7*k7 + ebtilde8*k8
    else
      @.. tmp = btilde1*z₁ + btilde4*z₄ + btilde5*z₅ + btilde6*z₆ + btilde7*z₇ + btilde8*z₈
    end

    if isnewton(nlsolver) && alg.smooth_est # From Shampine
      est = nlsolver.cache.dz
      nlsolver.cache.linsolve(vec(est),get_W(nlsolver),vec(tmp),false)
      integrator.destats.nsolve += 1
    else
      est = tmp
    end
    calculate_residuals!(atmp, est, uprev, u, integrator.opts.abstol, integrator.opts.reltol,integrator.opts.internalnorm,t)
    integrator.EEst = integrator.opts.internalnorm(atmp,t)
  end

  if typeof(integrator.f) <: SplitFunction
    integrator.f(integrator.fsallast,u,p,t+dt)
  else
    @.. integrator.fsallast = z₈/dt
  end
end

<<<<<<< HEAD

@muladd function perform_step!(integrator, cache::KenCarp47ConstantCache, repeat_step=false)
  @unpack t,dt,uprev,u,p = integrator
  nlsolver = cache.nlsolver
  @unpack γ,a31,a32,a41,a42,a43,a51,a52,a53,a54,a61,a62,a63,a64,a65,a73,a74,a75,a76,c3,c4,c5,c6 = cache.tab
  @unpack α31,α32,α41,α42,α43,α51,α52,α61,α62,α63,α71,α72,α73,α74,α75,α76 = cache.tab
  @unpack btilde3,btilde4,btilde5,btilde6,btilde7 = cache.tab
  @unpack ea21,ea31,ea32,ea41,ea42,ea43,ea51,ea52,ea53,ea54,ea61,ea62,ea63,ea64,ea65,ea71,ea72,ea73,ea74,ea75,ea76 = cache.tab
  @unpack eb3,eb4,eb5,eb6,eb7 = cache.tab
  @unpack ebtilde3,ebtilde4,ebtilde5,ebtilde6,ebtilde7 = cache.tab
=======
@muladd function perform_step!(integrator, cache::KenCarp58ConstantCache, repeat_step=false)
  @unpack t,dt,uprev,u,p = integrator
  nlsolver = cache.nlsolver
  @unpack γ,a31,a32,a41,a42,a43,a51,a52,a53,a54,a61,a62,a63,a64,a65,a71,a72,a73,a74,a75,a76,a83,a84,a85,a86,a87,c3,c4,c5,c6,c7 = cache.tab
  @unpack α31,α32,α41,α42,α51,α52,α61,α62,α63,α71,α72,α73,α81,α82,α83,α84,α85,α86,α87 = cache.tab
  @unpack btilde3,btilde4,btilde5,btilde6,btilde7,btilde8 = cache.tab
  @unpack ea21,ea31,ea32,ea41,ea42,ea43,ea51,ea52,ea53,ea54,ea61,ea62,ea63,ea64,ea65 = cache.tab
  @unpack ea71,ea72,ea73,ea74,ea75,ea76,ea81,ea82,ea83,ea84,ea85,ea86,ea87 = cache.tab
  @unpack eb3,eb4,eb5,eb6,eb7,eb8 = cache.tab
  @unpack ebtilde3,ebtilde4,ebtilde5,ebtilde6,ebtilde7,ebtilde8 = cache.tab
>>>>>>> 2071a6d8
  alg = unwrap_alg(integrator, true)

  if typeof(integrator.f) <: SplitFunction
    f = integrator.f.f1
    f2 = integrator.f.f2
  else
    f = integrator.f
  end

  # precalculations
  γdt = γ*dt

  # calculate W
  markfirststage!(nlsolver)

<<<<<<< HEAD
=======
  ##### Step 1

>>>>>>> 2071a6d8
  if typeof(integrator.f) <: SplitFunction
    # Explicit tableau is not FSAL
    # Make this not compute on repeat
    z₁ = dt.*f(uprev, p, t)
  else
    # FSAL Step 1
    z₁ = dt*integrator.fsalfirst
  end

  ##### Step 2

  # TODO: Add extrapolation choice
<<<<<<< HEAD
  nlsolver.z = z₂ = zero(u)
=======
  nlsolver.z = z₂ = z₁
>>>>>>> 2071a6d8

  tmp = uprev + γ*z₁

  if typeof(integrator.f) <: SplitFunction
    # This assumes the implicit part is cheaper than the explicit part
    k1 = dt*integrator.fsalfirst - z₁
    tmp += ea21*k1
  end
  nlsolver.tmp = tmp
  nlsolver.c = 2γ

  z₂ = nlsolve!(nlsolver, integrator, cache, repeat_step)
  nlsolvefail(nlsolver) && return

  ################################## Solve Step 3

  if typeof(integrator.f) <: SplitFunction
    z₃ = z₂
    u = nlsolver.tmp + γ*z₂
    k2 = dt*f2(u,p,t+2γdt)
    integrator.destats.nf2 += 1
    tmp = uprev + a31*z₁ + a32*z₂ + ea31*k1 + ea32*k2
  else
    # Guess is from Hermite derivative on z₁ and z₂
    z₃ = α31*z₁ + α32*z₂
    tmp = uprev + a31*z₁ + a32*z₂
  end
  nlsolver.z = z₃
<<<<<<< HEAD
  nlsolver.tmp = tmp
  nlsolver.c = c3
=======
  nlsolver.c = c3
  nlsolver.tmp = tmp
>>>>>>> 2071a6d8

  z₃ = nlsolve!(nlsolver, integrator, cache, repeat_step)
  nlsolvefail(nlsolver) && return

  ################################## Solve Step 4

  if typeof(integrator.f) <: SplitFunction
<<<<<<< HEAD
    z₄ = z₃
=======
    z₄ = z₁
>>>>>>> 2071a6d8
    u = nlsolver.tmp + γ*z₃
    k3 = dt*f2( u,p,t+c3*dt)
    integrator.destats.nf2 += 1
    tmp = uprev + a41*z₁ + a42*z₂ + a43*z₃ + ea41*k1 + ea42*k2 + ea43*k3
  else
<<<<<<< HEAD
    z₄ = α41*z₁ + α42*z₂ + α43*z₃
    tmp = uprev + a41*z₁ + a42*z₂ + a43*z₃
  end
  nlsolver.z = z₄
  nlsolver.tmp = tmp
  nlsolver.c = c4
=======
    z₄ = α41*z₁ + α42*z₂
    tmp = uprev + a41*z₁ + a42*z₂ + a43*z₃
  end
  nlsolver.z = z₄
  nlsolver.c = c4
  nlsolver.tmp = tmp
>>>>>>> 2071a6d8

  z₄ = nlsolve!(nlsolver, integrator, cache, repeat_step)
  nlsolvefail(nlsolver) && return

  ################################## Solve Step 5

  if typeof(integrator.f) <: SplitFunction
<<<<<<< HEAD
    z₅ = z₁
=======
    z₅ = z₂
>>>>>>> 2071a6d8
    u = nlsolver.tmp + γ*z₄
    k4 = dt*f2( u,p,t+c4*dt)
    integrator.destats.nf2 += 1
    tmp = uprev + a51*z₁ + a52*z₂ + a53*z₃ + a54*z₄ + ea51*k1 + ea52*k2 + ea53*k3 + ea54*k4
  else
    z₅ = α51*z₁ + α52*z₂
    tmp = uprev + a51*z₁ + a52*z₂ + a53*z₃ + a54*z₄
  end
  nlsolver.z = z₅
<<<<<<< HEAD
  nlsolver.tmp = tmp
  nlsolver.c = c5
=======
  nlsolver.c = c5
  nlsolver.tmp = tmp
>>>>>>> 2071a6d8

  z₅ = nlsolve!(nlsolver, integrator, cache, repeat_step)
  nlsolvefail(nlsolver) && return

  ################################## Solve Step 6

  if typeof(integrator.f) <: SplitFunction
    z₆ = z₃
    u = nlsolver.tmp + γ*z₅
    k5 = dt*f2( u,p,t+c5*dt)
    integrator.destats.nf2 += 1
    tmp = uprev + a61*z₁ + a62*z₂ + a63*z₃ + a64*z₄ + a65*z₅ + ea61*k1 + ea62*k2 + ea63*k3 + ea64*k4 + ea65*k5
  else
    z₆ = α61*z₁ + α62*z₂ + α63*z₃
    tmp = uprev + a61*z₁ + a62*z₂ + a63*z₃ + a64*z₄ + a65*z₅
  end
  nlsolver.z = z₆
<<<<<<< HEAD
  nlsolver.tmp = tmp
  nlsolver.c = c6
=======
  nlsolver.c = c6
  nlsolver.tmp = tmp
>>>>>>> 2071a6d8

  z₆ = nlsolve!(nlsolver, integrator, cache, repeat_step)
  nlsolvefail(nlsolver) && return

  ################################## Solve Step 7

  if typeof(integrator.f) <: SplitFunction
<<<<<<< HEAD
    z₇ = z₆
    u = nlsolver.tmp + γ*z₆
    k6 = dt*f2( u,p,t+c6*dt)
    integrator.destats.nf2 += 1
    tmp = uprev + a73*z₃ + a74*z₄ + a75*z₅ + a76*z₆ + ea71*k1 + ea72*k2 + ea73*k3 + ea74*k4 + ea75*k5 + ea76*k6
  else
    z₇ = α71*z₁ + α72*z₂ + α73*z₃ + α74*z₄ + α75*z₅ + + α76*z₆
    tmp = uprev + a73*z₃ + a74*z₄ + a75*z₅ + a76*z₆
  end
  nlsolver.z = z₇
  nlsolver.c = 1
  nlsolver.tmp = tmp

  z₇ = nlsolve!(nlsolver, integrator, cache, repeat_step)
  nlsolvefail(nlsolver) && return  


  u = nlsolver.tmp + γ*z₇
  if typeof(integrator.f) <: SplitFunction
    k7 = dt*f2( u,p,t+dt)
    integrator.destats.nf2 += 1
    u = uprev + a73*z₃ + a74*z₄ + a75*z₅ + a76*z₆ + γ*z₇ + eb3*k3 + eb4*k4 + eb5*k5 + eb6*k6 + eb7*k7
  end
=======
    z₇ = z₃
    u = nlsolver.tmp + γ*z₆
    k6 = dt*f2( u,p,t+c6*dt)
    integrator.destats.nf2 += 1
    tmp = uprev + a71*z₁ + a72*z₂ +  a73*z₃ + a74*z₄ + a75*z₅ + a76*z₆ + ea71*k1 + ea72*k2 + ea73*k3 + ea74*k4 + ea75*k5 + ea76*k6
  else
    z₇ = α71*z₁ + α72*z₂ + α73*z₃
    tmp = uprev + a71*z₁ + a72*z₂ +  a73*z₃ + a74*z₄ + a75*z₅ + a76*z₆
  end
  nlsolver.z = z₇
  nlsolver.c = c7
  nlsolver.tmp = tmp

  z₇ = nlsolve!(nlsolver, integrator, cache, repeat_step)
  nlsolvefail(nlsolver) && return

  ################################## Solve Step 8

  if typeof(integrator.f) <: SplitFunction
    z₈ = z₇
    u = nlsolver.tmp + γ*z₇
    k7 = dt*f2( u,p,t+c7*dt)
    integrator.destats.nf2 += 1
    tmp = uprev + a83*z₃ + a84*z₄ + a85*z₅ + a86*z₆ + a87*z₇ + ea81*k1 + ea82*k2 + ea83*k3 + ea84*k4 + ea85*k5 + ea86*k6 + ea87*k7
  else
    z₈ = α81*z₁ + α82*z₂ + α83*z₃ + α84*z₄ + α85*z₅ + α86*z₆ + α87*z₇
    tmp = uprev + a83*z₃ + a84*z₄ + a85*z₅ + a86*z₆ + a87*z₇
  end
  nlsolver.z = z₈
  nlsolver.c = 1
  nlsolver.tmp = tmp

  z₈ = nlsolve!(nlsolver, integrator, cache, repeat_step)
  nlsolvefail(nlsolver) && return

  u = nlsolver.tmp + γ*z₈
  if typeof(integrator.f) <: SplitFunction
    k8 = dt*f2( u,p,t+dt)
    integrator.destats.nf2 += 1
    u = uprev + a83*z₃ + a84*z₄ + a85*z₅ + a86*z₆ + a87*z₇ + γ*z₈ + eb3*k3 + eb4*k4 + eb5*k5 + eb6*k6 + eb7*k7 + eb8*k8
  end


>>>>>>> 2071a6d8

  ################################### Finalize

  if integrator.opts.adaptive
    if typeof(integrator.f) <: SplitFunction
<<<<<<< HEAD
      tmp = btilde3*z₃ + btilde4*z₄ + btilde5*z₅ + btilde6*z₆ + btilde7*z₇ + ebtilde3*k3 + ebtilde4*k4 + ebtilde5*k5 + ebtilde6*k6 + ebtilde7*k7
    else
      tmp = btilde3*z₃ + btilde4*z₄ + btilde5*z₅ + btilde6*z₆ + btilde7*z₇
=======
      tmp = btilde3*z₃ + btilde4*z₄ + btilde5*z₅ + btilde6*z₆ + btilde7*z₇ + btilde8*z₈ + ebtilde3*k3 + ebtilde4*k4 + ebtilde5*k5 + ebtilde6*k6 + ebtilde7*k7 + ebtilde8*k8
    else
      tmp = btilde3*z₃ + btilde4*z₄ + btilde5*z₅ + btilde6*z₆ + btilde7*z₇ + btilde8*z₈
>>>>>>> 2071a6d8
    end
    if isnewton(nlsolver) && alg.smooth_est # From Shampine
      integrator.destats.nsolve += 1
      est = _reshape(get_W(nlsolver) \ _vec(tmp), axes(tmp))
    else
      est = tmp
    end
    atmp = calculate_residuals(est, uprev, u, integrator.opts.abstol, integrator.opts.reltol,integrator.opts.internalnorm,t)
    integrator.EEst = integrator.opts.internalnorm(atmp,t)
  end

  if typeof(integrator.f) <: SplitFunction
    integrator.k[1] = integrator.fsalfirst
    integrator.fsallast = integrator.f(u, p, t+dt)
    integrator.k[2] = integrator.fsallast
  else
<<<<<<< HEAD
    integrator.fsallast = z₇./dt
=======
    integrator.fsallast = z₈./dt
>>>>>>> 2071a6d8
    integrator.k[1] = integrator.fsalfirst
    integrator.k[2] = integrator.fsallast
  end
  integrator.u = u
end

<<<<<<< HEAD


@muladd function perform_step!(integrator, cache::KenCarp47Cache, repeat_step=false)
  @unpack t,dt,uprev,u,p = integrator
  @unpack z₁,z₂,z₃,z₄,z₅,z₆,z₇,atmp,nlsolver = cache
  @unpack k1,k2,k3,k4,k5,k6,k7 = cache
  @unpack tmp = nlsolver
  @unpack γ,a31,a32,a41,a42,a43,a51,a52,a53,a54,a61,a62,a63,a64,a65,a73,a74,a75,a76,c3,c4,c5,c6 = cache.tab
  @unpack α31,α32,α41,α42,α43,α51,α52,α61,α62,α63,α71,α72,α73,α74,α75,α76 = cache.tab
  @unpack btilde3,btilde4,btilde5,btilde6,btilde7 = cache.tab
  @unpack ea21,ea31,ea32,ea41,ea42,ea43,ea51,ea52,ea53,ea54,ea61,ea62,ea63,ea64,ea65,ea71,ea72,ea73,ea74,ea75,ea76 = cache.tab
  @unpack eb3,eb4,eb5,eb6,eb7 = cache.tab
  @unpack ebtilde3,ebtilde4,ebtilde5,ebtilde6,ebtilde7 = cache.tab
=======
@muladd function perform_step!(integrator, cache::KenCarp58Cache, repeat_step=false)
  @unpack t,dt,uprev,u,p = integrator
  @unpack z₁,z₂,z₃,z₄,z₅,z₆,z₇,z₈,atmp,nlsolver = cache
  @unpack k1,k2,k3,k4,k5,k6,k7,k8 = cache
  @unpack tmp = nlsolver
  @unpack γ,a31,a32,a41,a42,a43,a51,a52,a53,a54,a61,a62,a63,a64,a65,a71,a72,a73,a74,a75,a76,a83,a84,a85,a86,a87,c3,c4,c5,c6,c7 = cache.tab
  @unpack α31,α32,α41,α42,α51,α52,α61,α62,α63,α71,α72,α73,α81,α82,α83,α84,α85,α86,α87 = cache.tab
  @unpack btilde3,btilde4,btilde5,btilde6,btilde7,btilde8 = cache.tab
  @unpack ea21,ea31,ea32,ea41,ea42,ea43,ea51,ea52,ea53,ea54,ea61,ea62,ea63,ea64,ea65 = cache.tab
  @unpack ea71,ea72,ea73,ea74,ea75,ea76,ea81,ea82,ea83,ea84,ea85,ea86,ea87 = cache.tab
  @unpack eb3,eb4,eb5,eb6,eb7,eb8 = cache.tab
  @unpack ebtilde3,ebtilde4,ebtilde5,ebtilde6,ebtilde7,ebtilde8 = cache.tab
>>>>>>> 2071a6d8
  alg = unwrap_alg(integrator, true)

  if typeof(integrator.f) <: SplitFunction
    f = integrator.f.f1
    f2 = integrator.f.f2
  else
    f = integrator.f
  end

  # precalculations
  γdt = γ*dt

  markfirststage!(nlsolver)

  ##### Step 1

  if typeof(integrator.f) <: SplitFunction
    # Explicit tableau is not FSAL
    # Make this not compute on repeat
    if !repeat_step && !integrator.last_stepfail
      f(z₁, integrator.uprev, p, integrator.t)
      z₁ .*= dt
    end
  else
    # FSAL Step 1
    @.. z₁ = dt*integrator.fsalfirst
  end

  ##### Step 2

  # TODO: Allow other choices here
  z₂ .= z₁
<<<<<<< HEAD
  nlsolver.z = z₂
=======
  nlsolver.z = zero(u)
>>>>>>> 2071a6d8

  @.. tmp = uprev + γ*z₁

  if typeof(integrator.f) <: SplitFunction
    # This assumes the implicit part is cheaper than the explicit part
    @.. k1 = dt*integrator.fsalfirst - z₁
    @.. tmp += ea21*k1
  end

  nlsolver.c = 2γ
  z₂ = nlsolve!(nlsolver, integrator, cache, repeat_step)
  nlsolvefail(nlsolver) && return
  isnewton(nlsolver) && set_new_W!(nlsolver, false)

  ################################## Solve Step 3

  if typeof(integrator.f) <: SplitFunction
    z₃ .= z₂
    @.. u = tmp + γ*z₂
    f2(k2, u, p, t+2γdt); k2 .*= dt
    integrator.destats.nf2 += 1
    @.. tmp = uprev + a31*z₁ + a32*z₂ + ea31*k1 + ea32*k2
  else
<<<<<<< HEAD
    #Guess is from Hermite derivative on z₁ and z₂
    @.. z₃ = a31*z₁ + α32*z₂
=======
    # Guess is from Hermite derivative on z₁ and z₂
    @.. z₃ = α31*z₁ + α32*z₂
>>>>>>> 2071a6d8
    @.. tmp = uprev + a31*z₁ + a32*z₂
  end
  nlsolver.z = z₃

  nlsolver.c = c3
  z₃ = nlsolve!(nlsolver, integrator, cache, repeat_step)
  nlsolvefail(nlsolver) && return

  ################################## Solve Step 4

  if typeof(integrator.f) <: SplitFunction
<<<<<<< HEAD
    z₄ .= z₃
=======
    z₄ .= z₁
>>>>>>> 2071a6d8
    @.. u = tmp + γ*z₃
    f2( k3, u,p,t+c3*dt); k3 .*= dt
    integrator.destats.nf2 += 1
    @.. tmp = uprev + a41*z₁ + a42*z₂ + a43*z₃ + ea41*k1 + ea42*k2 + ea43*k3
  else
<<<<<<< HEAD
    @.. z₄ = α41*z₁ + α42*z₂ + α43*z₃
=======
    @.. z₄ = α41*z₁ + α42*z₂
>>>>>>> 2071a6d8
    @.. tmp = uprev + a41*z₁ + a42*z₂ + a43*z₃
  end
  nlsolver.z = z₄

  nlsolver.c = c4
  z₄ = nlsolve!(nlsolver, integrator, cache, repeat_step)
  nlsolvefail(nlsolver) && return

  ################################## Solve Step 5

  if typeof(integrator.f) <: SplitFunction
<<<<<<< HEAD
    z₅ .= z₁
=======
    z₅ .= z₂
>>>>>>> 2071a6d8
    @.. u = tmp + γ*z₄
    f2( k4, u,p,t+c4*dt); k4 .*= dt
    integrator.destats.nf2 += 1
    @.. tmp = uprev + a51*z₁ + a52*z₂ + a53*z₃ + a54*z₄ + ea51*k1 + ea52*k2 + ea53*k3 + ea54*k4
  else
    @.. z₅ = α51*z₁ + α52*z₂
    @.. tmp = uprev + a51*z₁ + a52*z₂ + a53*z₃ + a54*z₄
  end
  nlsolver.z = z₅

  nlsolver.c = c5
  z₅ = nlsolve!(nlsolver, integrator, cache, repeat_step)
  nlsolvefail(nlsolver) && return

  ################################## Solve Step 6

  if typeof(integrator.f) <: SplitFunction
    z₆ .= z₃
    @.. u = tmp + γ*z₅
    f2( k5, u,p,t+c5*dt); k5 .*= dt
    integrator.destats.nf2 += 1
    @.. tmp = uprev + a61*z₁ + a62*z₂ + a63*z₃ + a64*z₄ + a65*z₅ + ea61*k1 + ea62*k2 + ea63*k3 + ea64*k4 + ea65*k5
  else
    @.. z₆ = α61*z₁ + α62*z₂ + α63*z₃
    @.. tmp = uprev + a61*z₁ + a62*z₂ + a63*z₃ + a64*z₄ + a65*z₅
  end
  nlsolver.z = z₆

  nlsolver.c = c6
  z₆ = nlsolve!(nlsolver, integrator, cache, repeat_step)
  nlsolvefail(nlsolver) && return

  ################################## Solve Step 7

  if typeof(integrator.f) <: SplitFunction
<<<<<<< HEAD
    z₇ .= z₆
    @.. u = tmp + γ*z₆
    f2( k6, u,p,t+c6*dt); k6 .*= dt
    integrator.destats.nf2 += 1
    @.. tmp = uprev + a73*z₃ + a74*z₄ + a75*z₅ + a76*z₆ + ea71*k1 + ea72*k2 + ea73*k3 + ea74*k4 + ea75*k5 + ea76*k6
  else
    @.. z₇ = α71*z₁ + α72*z₂ + α73*z₃ + α74*z₄ + α75*z₅ + α76*z₆
    @.. tmp = uprev + a73*z₃ + a74*z₄ + a75*z₅ + a76*z₆
  end
  nlsolver.z = z₇

  nlsolver.c = 1
  z₇ = nlsolve!(nlsolver, integrator, cache, repeat_step)
  nlsolvefail(nlsolver) && return

  @.. u = tmp + γ*z₇
  if typeof(integrator.f) <: SplitFunction
    f2( k7, u,p,t+dt); k7 .*= dt
    integrator.destats.nf += 1
    @.. u = uprev + a73*z₃ + a74*z₄ + a75*z₅ + a76*z₆ + γ*z₇ + eb3*k3 + eb4*k4 + eb5*k5 + eb6*k6 + eb7*k7 
=======
    z₇ .= z₃
    @.. u = tmp + γ*z₆
    f2( k6, u,p,t+c6*dt); k6 .*= dt
    integrator.destats.nf2 += 1
    @.. tmp = uprev + a71*z₁ + a72*z₂ +  a73*z₃ + a74*z₄ + a75*z₅ + a76*z₆ + ea71*k1 + ea72*k2 + ea73*k3 + ea74*k4 + ea75*k5 + ea76*k6
  else
    @.. z₇ = α71*z₁ + α72*z₂ + α73*z₃
    @.. tmp = uprev + a71*z₁ + a72*z₂ + a73*z₃ + a74*z₄ + a75*z₅ + a76*z₆
  end
  nlsolver.z = z₇

  nlsolver.c = c7
  z₇ = nlsolve!(nlsolver, integrator, cache, repeat_step)
  nlsolvefail(nlsolver) && return

  ################################## Solve Step 8

  if typeof(integrator.f) <: SplitFunction
    z₈ .= z₇
    @.. u = tmp + γ*z₇
    f2( k7, u,p,t+c7*dt); k7 .*= dt
    integrator.destats.nf2 += 1
    @.. tmp = uprev + a83*z₃ + a84*z₄ + a85*z₅ + a86*z₆ + a87*z₇ + ea81*k1 + ea82*k2 + ea83*k3 + ea84*k4 + ea85*k5 + ea86*k6 + ea87*k7
  else
    @.. z₈ = α81*z₁ + α82*z₂ + α83*z₃ + α84*z₄ + α85*z₅ + α86*z₆ + α87*z₇ 
    @.. tmp = uprev + a83*z₃ + a84*z₄ + a85*z₅ + a86*z₆ + a87*z₇
  end
  nlsolver.z = z₈

  nlsolver.c = 1
  z₈ = nlsolve!(nlsolver, integrator, cache, repeat_step)
  nlsolvefail(nlsolver) && return

  @.. u = tmp + γ*z₈
  if typeof(integrator.f) <: SplitFunction
    f2( k8, u,p,t+dt); k8 .*= dt
    integrator.destats.nf += 1
    @.. u = uprev + a83*z₃ + a84*z₄ + a85*z₅ + a86*z₆ + a87*z₇ + γ*z₈ + eb3*k3 + eb4*k4 + eb5*k5 + eb6*k6 + eb7*k7 + eb8*k8
>>>>>>> 2071a6d8
  end

  ################################### Finalize

  if integrator.opts.adaptive

    if typeof(integrator.f) <: SplitFunction
<<<<<<< HEAD
      @.. tmp =  btilde3*z₃ + btilde4*z₄ + btilde5*z₅ + btilde6*z₆ + btilde7*z₇ + ebtilde3*k3 + ebtilde4*k4 + ebtilde5*k5 + ebtilde6*k6 + ebtilde7*k7
    else
      @.. tmp = btilde3*z₃ + btilde4*z₄ + btilde5*z₅ + btilde6*z₆ + btilde7*z₇
=======
      @.. tmp =  btilde3*z₃ + btilde4*z₄ + btilde5*z₅ + btilde6*z₆ + btilde7*z₇ + btilde8*z₈ + ebtilde3*k3 + ebtilde4*k4 + ebtilde5*k5 + ebtilde6*k6 + ebtilde7*k7 + ebtilde8*k8
    else
      @.. tmp =  btilde3*z₃ + btilde4*z₄ + btilde5*z₅ + btilde6*z₆ + btilde7*z₇ + btilde8*z₈
>>>>>>> 2071a6d8
    end

    if isnewton(nlsolver) && alg.smooth_est # From Shampine
      est = nlsolver.cache.dz
      nlsolver.cache.linsolve(vec(est),get_W(nlsolver),vec(tmp),false)
      integrator.destats.nsolve += 1
    else
      est = tmp
    end
    calculate_residuals!(atmp, est, uprev, u, integrator.opts.abstol, integrator.opts.reltol,integrator.opts.internalnorm,t)
    integrator.EEst = integrator.opts.internalnorm(atmp,t)
  end

  if typeof(integrator.f) <: SplitFunction
    integrator.f(integrator.fsallast,u,p,t+dt)
  else
<<<<<<< HEAD
    @.. integrator.fsallast = z₇/dt
=======
    @.. integrator.fsallast = z₈/dt
>>>>>>> 2071a6d8
  end
end<|MERGE_RESOLUTION|>--- conflicted
+++ resolved
@@ -2,16 +2,13 @@
                                               KenCarp3ConstantCache,
                                               Kvaerno4ConstantCache,
                                               KenCarp4ConstantCache,
+                                              KenCarp47ConstantCache
                                               Kvaerno5ConstantCache,
                                               KenCarp5ConstantCache,
-<<<<<<< HEAD
+                                              KenCarp58ConstantCache,
                                               CFNLIRK3ConstantCache,
-                                              KenCarp47ConstantCache
                                               })
-=======
-                                              KenCarp58ConstantCache,
-                                              CFNLIRK3ConstantCache})
->>>>>>> 2071a6d8
+
   integrator.kshortsize = 2
   integrator.k = typeof(integrator.k)(undef, integrator.kshortsize)
   integrator.fsalfirst = integrator.f(integrator.uprev, integrator.p, integrator.t) # Pre-start fsal
@@ -29,14 +26,11 @@
                                               KenCarp4Cache,
                                               Kvaerno5Cache,
                                               KenCarp5Cache,
-<<<<<<< HEAD
                                               CFNLIRK3Cache,
-                                              KenCarp47Cache
+                                              KenCarp47Cache,
+                                              KenCarp58Cache,
                                               })
-=======
-                                              KenCarp58Cache,
-                                              CFNLIRK3Cache})
->>>>>>> 2071a6d8
+
   integrator.kshortsize = 2
   integrator.fsalfirst = cache.fsalfirst
   integrator.fsallast = du_alias_or_new(cache.nlsolver, integrator.fsalfirst)
@@ -1734,8 +1728,6 @@
   end
 end
 
-<<<<<<< HEAD
-
 @muladd function perform_step!(integrator, cache::KenCarp47ConstantCache, repeat_step=false)
   @unpack t,dt,uprev,u,p = integrator
   nlsolver = cache.nlsolver
@@ -1745,18 +1737,6 @@
   @unpack ea21,ea31,ea32,ea41,ea42,ea43,ea51,ea52,ea53,ea54,ea61,ea62,ea63,ea64,ea65,ea71,ea72,ea73,ea74,ea75,ea76 = cache.tab
   @unpack eb3,eb4,eb5,eb6,eb7 = cache.tab
   @unpack ebtilde3,ebtilde4,ebtilde5,ebtilde6,ebtilde7 = cache.tab
-=======
-@muladd function perform_step!(integrator, cache::KenCarp58ConstantCache, repeat_step=false)
-  @unpack t,dt,uprev,u,p = integrator
-  nlsolver = cache.nlsolver
-  @unpack γ,a31,a32,a41,a42,a43,a51,a52,a53,a54,a61,a62,a63,a64,a65,a71,a72,a73,a74,a75,a76,a83,a84,a85,a86,a87,c3,c4,c5,c6,c7 = cache.tab
-  @unpack α31,α32,α41,α42,α51,α52,α61,α62,α63,α71,α72,α73,α81,α82,α83,α84,α85,α86,α87 = cache.tab
-  @unpack btilde3,btilde4,btilde5,btilde6,btilde7,btilde8 = cache.tab
-  @unpack ea21,ea31,ea32,ea41,ea42,ea43,ea51,ea52,ea53,ea54,ea61,ea62,ea63,ea64,ea65 = cache.tab
-  @unpack ea71,ea72,ea73,ea74,ea75,ea76,ea81,ea82,ea83,ea84,ea85,ea86,ea87 = cache.tab
-  @unpack eb3,eb4,eb5,eb6,eb7,eb8 = cache.tab
-  @unpack ebtilde3,ebtilde4,ebtilde5,ebtilde6,ebtilde7,ebtilde8 = cache.tab
->>>>>>> 2071a6d8
   alg = unwrap_alg(integrator, true)
 
   if typeof(integrator.f) <: SplitFunction
@@ -1772,11 +1752,8 @@
   # calculate W
   markfirststage!(nlsolver)
 
-<<<<<<< HEAD
-=======
   ##### Step 1
 
->>>>>>> 2071a6d8
   if typeof(integrator.f) <: SplitFunction
     # Explicit tableau is not FSAL
     # Make this not compute on repeat
@@ -1789,11 +1766,7 @@
   ##### Step 2
 
   # TODO: Add extrapolation choice
-<<<<<<< HEAD
-  nlsolver.z = z₂ = zero(u)
-=======
   nlsolver.z = z₂ = z₁
->>>>>>> 2071a6d8
 
   tmp = uprev + γ*z₁
 
@@ -1822,13 +1795,8 @@
     tmp = uprev + a31*z₁ + a32*z₂
   end
   nlsolver.z = z₃
-<<<<<<< HEAD
   nlsolver.tmp = tmp
   nlsolver.c = c3
-=======
-  nlsolver.c = c3
-  nlsolver.tmp = tmp
->>>>>>> 2071a6d8
 
   z₃ = nlsolve!(nlsolver, integrator, cache, repeat_step)
   nlsolvefail(nlsolver) && return
@@ -1836,31 +1804,18 @@
   ################################## Solve Step 4
 
   if typeof(integrator.f) <: SplitFunction
-<<<<<<< HEAD
     z₄ = z₃
-=======
-    z₄ = z₁
->>>>>>> 2071a6d8
     u = nlsolver.tmp + γ*z₃
     k3 = dt*f2( u,p,t+c3*dt)
     integrator.destats.nf2 += 1
     tmp = uprev + a41*z₁ + a42*z₂ + a43*z₃ + ea41*k1 + ea42*k2 + ea43*k3
   else
-<<<<<<< HEAD
     z₄ = α41*z₁ + α42*z₂ + α43*z₃
     tmp = uprev + a41*z₁ + a42*z₂ + a43*z₃
   end
   nlsolver.z = z₄
   nlsolver.tmp = tmp
   nlsolver.c = c4
-=======
-    z₄ = α41*z₁ + α42*z₂
-    tmp = uprev + a41*z₁ + a42*z₂ + a43*z₃
-  end
-  nlsolver.z = z₄
-  nlsolver.c = c4
-  nlsolver.tmp = tmp
->>>>>>> 2071a6d8
 
   z₄ = nlsolve!(nlsolver, integrator, cache, repeat_step)
   nlsolvefail(nlsolver) && return
@@ -1868,11 +1823,7 @@
   ################################## Solve Step 5
 
   if typeof(integrator.f) <: SplitFunction
-<<<<<<< HEAD
     z₅ = z₁
-=======
-    z₅ = z₂
->>>>>>> 2071a6d8
     u = nlsolver.tmp + γ*z₄
     k4 = dt*f2( u,p,t+c4*dt)
     integrator.destats.nf2 += 1
@@ -1882,13 +1833,8 @@
     tmp = uprev + a51*z₁ + a52*z₂ + a53*z₃ + a54*z₄
   end
   nlsolver.z = z₅
-<<<<<<< HEAD
   nlsolver.tmp = tmp
   nlsolver.c = c5
-=======
-  nlsolver.c = c5
-  nlsolver.tmp = tmp
->>>>>>> 2071a6d8
 
   z₅ = nlsolve!(nlsolver, integrator, cache, repeat_step)
   nlsolvefail(nlsolver) && return
@@ -1906,13 +1852,8 @@
     tmp = uprev + a61*z₁ + a62*z₂ + a63*z₃ + a64*z₄ + a65*z₅
   end
   nlsolver.z = z₆
-<<<<<<< HEAD
   nlsolver.tmp = tmp
   nlsolver.c = c6
-=======
-  nlsolver.c = c6
-  nlsolver.tmp = tmp
->>>>>>> 2071a6d8
 
   z₆ = nlsolve!(nlsolver, integrator, cache, repeat_step)
   nlsolvefail(nlsolver) && return
@@ -1920,7 +1861,6 @@
   ################################## Solve Step 7
 
   if typeof(integrator.f) <: SplitFunction
-<<<<<<< HEAD
     z₇ = z₆
     u = nlsolver.tmp + γ*z₆
     k6 = dt*f2( u,p,t+c6*dt)
@@ -1941,74 +1881,19 @@
   u = nlsolver.tmp + γ*z₇
   if typeof(integrator.f) <: SplitFunction
     k7 = dt*f2( u,p,t+dt)
-    integrator.destats.nf2 += 1
     u = uprev + a73*z₃ + a74*z₄ + a75*z₅ + a76*z₆ + γ*z₇ + eb3*k3 + eb4*k4 + eb5*k5 + eb6*k6 + eb7*k7
   end
-=======
-    z₇ = z₃
-    u = nlsolver.tmp + γ*z₆
-    k6 = dt*f2( u,p,t+c6*dt)
-    integrator.destats.nf2 += 1
-    tmp = uprev + a71*z₁ + a72*z₂ +  a73*z₃ + a74*z₄ + a75*z₅ + a76*z₆ + ea71*k1 + ea72*k2 + ea73*k3 + ea74*k4 + ea75*k5 + ea76*k6
-  else
-    z₇ = α71*z₁ + α72*z₂ + α73*z₃
-    tmp = uprev + a71*z₁ + a72*z₂ +  a73*z₃ + a74*z₄ + a75*z₅ + a76*z₆
-  end
-  nlsolver.z = z₇
-  nlsolver.c = c7
-  nlsolver.tmp = tmp
-
-  z₇ = nlsolve!(nlsolver, integrator, cache, repeat_step)
-  nlsolvefail(nlsolver) && return
-
-  ################################## Solve Step 8
-
-  if typeof(integrator.f) <: SplitFunction
-    z₈ = z₇
-    u = nlsolver.tmp + γ*z₇
-    k7 = dt*f2( u,p,t+c7*dt)
-    integrator.destats.nf2 += 1
-    tmp = uprev + a83*z₃ + a84*z₄ + a85*z₅ + a86*z₆ + a87*z₇ + ea81*k1 + ea82*k2 + ea83*k3 + ea84*k4 + ea85*k5 + ea86*k6 + ea87*k7
-  else
-    z₈ = α81*z₁ + α82*z₂ + α83*z₃ + α84*z₄ + α85*z₅ + α86*z₆ + α87*z₇
-    tmp = uprev + a83*z₃ + a84*z₄ + a85*z₅ + a86*z₆ + a87*z₇
-  end
-  nlsolver.z = z₈
-  nlsolver.c = 1
-  nlsolver.tmp = tmp
-
-  z₈ = nlsolve!(nlsolver, integrator, cache, repeat_step)
-  nlsolvefail(nlsolver) && return
-
-  u = nlsolver.tmp + γ*z₈
-  if typeof(integrator.f) <: SplitFunction
-    k8 = dt*f2( u,p,t+dt)
-    integrator.destats.nf2 += 1
-    u = uprev + a83*z₃ + a84*z₄ + a85*z₅ + a86*z₆ + a87*z₇ + γ*z₈ + eb3*k3 + eb4*k4 + eb5*k5 + eb6*k6 + eb7*k7 + eb8*k8
-  end
-
-
->>>>>>> 2071a6d8
 
   ################################### Finalize
 
   if integrator.opts.adaptive
     if typeof(integrator.f) <: SplitFunction
-<<<<<<< HEAD
       tmp = btilde3*z₃ + btilde4*z₄ + btilde5*z₅ + btilde6*z₆ + btilde7*z₇ + ebtilde3*k3 + ebtilde4*k4 + ebtilde5*k5 + ebtilde6*k6 + ebtilde7*k7
     else
       tmp = btilde3*z₃ + btilde4*z₄ + btilde5*z₅ + btilde6*z₆ + btilde7*z₇
-=======
-      tmp = btilde3*z₃ + btilde4*z₄ + btilde5*z₅ + btilde6*z₆ + btilde7*z₇ + btilde8*z₈ + ebtilde3*k3 + ebtilde4*k4 + ebtilde5*k5 + ebtilde6*k6 + ebtilde7*k7 + ebtilde8*k8
-    else
-      tmp = btilde3*z₃ + btilde4*z₄ + btilde5*z₅ + btilde6*z₆ + btilde7*z₇ + btilde8*z₈
->>>>>>> 2071a6d8
     end
     if isnewton(nlsolver) && alg.smooth_est # From Shampine
       integrator.destats.nsolve += 1
-      est = _reshape(get_W(nlsolver) \ _vec(tmp), axes(tmp))
-    else
-      est = tmp
     end
     atmp = calculate_residuals(est, uprev, u, integrator.opts.abstol, integrator.opts.reltol,integrator.opts.internalnorm,t)
     integrator.EEst = integrator.opts.internalnorm(atmp,t)
@@ -2019,18 +1904,13 @@
     integrator.fsallast = integrator.f(u, p, t+dt)
     integrator.k[2] = integrator.fsallast
   else
-<<<<<<< HEAD
     integrator.fsallast = z₇./dt
-=======
-    integrator.fsallast = z₈./dt
->>>>>>> 2071a6d8
     integrator.k[1] = integrator.fsalfirst
     integrator.k[2] = integrator.fsallast
   end
   integrator.u = u
 end
 
-<<<<<<< HEAD
 
 
 @muladd function perform_step!(integrator, cache::KenCarp47Cache, repeat_step=false)
@@ -2044,7 +1924,390 @@
   @unpack ea21,ea31,ea32,ea41,ea42,ea43,ea51,ea52,ea53,ea54,ea61,ea62,ea63,ea64,ea65,ea71,ea72,ea73,ea74,ea75,ea76 = cache.tab
   @unpack eb3,eb4,eb5,eb6,eb7 = cache.tab
   @unpack ebtilde3,ebtilde4,ebtilde5,ebtilde6,ebtilde7 = cache.tab
-=======
+  alg = unwrap_alg(integrator, true)
+
+  if typeof(integrator.f) <: SplitFunction
+    f = integrator.f.f1
+    f2 = integrator.f.f2
+  else
+    f = integrator.f
+  end
+
+  # precalculations
+  γdt = γ*dt
+
+  markfirststage!(nlsolver)
+
+  ##### Step 1
+
+  if typeof(integrator.f) <: SplitFunction
+    # Explicit tableau is not FSAL
+    # Make this not compute on repeat
+    if !repeat_step && !integrator.last_stepfail
+      f(z₁, integrator.uprev, p, integrator.t)
+      z₁ .*= dt
+    end
+  else
+    # FSAL Step 1
+    @.. z₁ = dt*integrator.fsalfirst
+  end
+
+  ##### Step 2
+
+  # TODO: Allow other choices here
+  z₂ .= z₁
+  nlsolver.z = z₂
+
+  @.. tmp = uprev + γ*z₁
+
+  if typeof(integrator.f) <: SplitFunction
+    # This assumes the implicit part is cheaper than the explicit part
+    @.. k1 = dt*integrator.fsalfirst - z₁
+    @.. tmp += ea21*k1
+  end
+
+  nlsolver.c = 2γ
+  z₂ = nlsolve!(nlsolver, integrator, cache, repeat_step)
+  nlsolvefail(nlsolver) && return
+  isnewton(nlsolver) && set_new_W!(nlsolver, false)
+
+  ################################## Solve Step 3
+
+  if typeof(integrator.f) <: SplitFunction
+    z₃ .= z₂
+    @.. u = tmp + γ*z₂
+    f2(k2, u, p, t+2γdt); k2 .*= dt
+    integrator.destats.nf2 += 1
+    @.. tmp = uprev + a31*z₁ + a32*z₂ + ea31*k1 + ea32*k2
+  else
+    #Guess is from Hermite derivative on z₁ and z₂
+    @.. z₃ = a31*z₁ + α32*z₂
+    @.. tmp = uprev + a31*z₁ + a32*z₂
+  end
+  nlsolver.z = z₃
+
+  nlsolver.c = c3
+  z₃ = nlsolve!(nlsolver, integrator, cache, repeat_step)
+  nlsolvefail(nlsolver) && return
+
+  ################################## Solve Step 4
+
+  if typeof(integrator.f) <: SplitFunction
+    z₄ .= z₃
+    @.. u = tmp + γ*z₃
+    f2( k3, u,p,t+c3*dt); k3 .*= dt
+    integrator.destats.nf2 += 1
+    @.. tmp = uprev + a41*z₁ + a42*z₂ + a43*z₃ + ea41*k1 + ea42*k2 + ea43*k3
+  else
+    @.. z₄ = α41*z₁ + α42*z₂ + α43*z₃
+    @.. tmp = uprev + a41*z₁ + a42*z₂ + a43*z₃
+  end
+  nlsolver.z = z₄
+
+  nlsolver.c = c4
+  z₄ = nlsolve!(nlsolver, integrator, cache, repeat_step)
+  nlsolvefail(nlsolver) && return
+
+  ################################## Solve Step 5
+
+  if typeof(integrator.f) <: SplitFunction
+    z₅ .= z₁
+    @.. u = tmp + γ*z₄
+    f2( k4, u,p,t+c4*dt); k4 .*= dt
+    integrator.destats.nf2 += 1
+    @.. tmp = uprev + a51*z₁ + a52*z₂ + a53*z₃ + a54*z₄ + ea51*k1 + ea52*k2 + ea53*k3 + ea54*k4
+  else
+    @.. z₅ = α51*z₁ + α52*z₂
+    @.. tmp = uprev + a51*z₁ + a52*z₂ + a53*z₃ + a54*z₄
+  end
+  nlsolver.z = z₅
+
+  nlsolver.c = c5
+  z₅ = nlsolve!(nlsolver, integrator, cache, repeat_step)
+  nlsolvefail(nlsolver) && return
+
+  ################################## Solve Step 6
+
+  if typeof(integrator.f) <: SplitFunction
+    z₆ .= z₃
+    @.. u = tmp + γ*z₅
+    f2( k5, u,p,t+c5*dt); k5 .*= dt
+    integrator.destats.nf2 += 1
+    @.. tmp = uprev + a61*z₁ + a62*z₂ + a63*z₃ + a64*z₄ + a65*z₅ + ea61*k1 + ea62*k2 + ea63*k3 + ea64*k4 + ea65*k5
+  else
+    @.. z₆ = α61*z₁ + α62*z₂ + α63*z₃
+    @.. tmp = uprev + a61*z₁ + a62*z₂ + a63*z₃ + a64*z₄ + a65*z₅
+  end
+  nlsolver.z = z₆
+
+  nlsolver.c = c6
+  z₆ = nlsolve!(nlsolver, integrator, cache, repeat_step)
+  nlsolvefail(nlsolver) && return
+
+  ################################## Solve Step 7
+
+  if typeof(integrator.f) <: SplitFunction
+    z₇ .= z₆
+    @.. u = tmp + γ*z₆
+    f2( k6, u,p,t+c6*dt); k6 .*= dt
+    integrator.destats.nf2 += 1
+    @.. tmp = uprev + a73*z₃ + a74*z₄ + a75*z₅ + a76*z₆ + ea71*k1 + ea72*k2 + ea73*k3 + ea74*k4 + ea75*k5 + ea76*k6
+  else
+    @.. z₇ = α71*z₁ + α72*z₂ + α73*z₃ + α74*z₄ + α75*z₅ + α76*z₆
+    @.. tmp = uprev + a73*z₃ + a74*z₄ + a75*z₅ + a76*z₆
+  end
+  nlsolver.z = z₇
+
+  nlsolver.c = 1
+  z₇ = nlsolve!(nlsolver, integrator, cache, repeat_step)
+  nlsolvefail(nlsolver) && return
+
+  @.. u = tmp + γ*z₇
+  if typeof(integrator.f) <: SplitFunction
+    f2( k7, u,p,t+dt); k7 .*= dt
+    integrator.destats.nf += 1
+    @.. u = uprev + a73*z₃ + a74*z₄ + a75*z₅ + a76*z₆ + γ*z₇ + eb3*k3 + eb4*k4 + eb5*k5 + eb6*k6 + eb7*k7 
+  end
+
+  ################################### Finalize
+
+  if integrator.opts.adaptive
+
+    if typeof(integrator.f) <: SplitFunction
+      @.. tmp =  btilde3*z₃ + btilde4*z₄ + btilde5*z₅ + btilde6*z₆ + btilde7*z₇ + ebtilde3*k3 + ebtilde4*k4 + ebtilde5*k5 + ebtilde6*k6 + ebtilde7*k7
+    else
+      @.. tmp = btilde3*z₃ + btilde4*z₄ + btilde5*z₅ + btilde6*z₆ + btilde7*z₇
+    end
+
+    if isnewton(nlsolver) && alg.smooth_est # From Shampine
+      est = nlsolver.cache.dz
+      nlsolver.cache.linsolve(vec(est),get_W(nlsolver),vec(tmp),false)
+      integrator.destats.nsolve += 1
+    else
+      est = tmp
+    end
+    calculate_residuals!(atmp, est, uprev, u, integrator.opts.abstol, integrator.opts.reltol,integrator.opts.internalnorm,t)
+    integrator.EEst = integrator.opts.internalnorm(atmp,t)
+  end
+
+  if typeof(integrator.f) <: SplitFunction
+    integrator.f(integrator.fsallast,u,p,t+dt)
+  else
+    @.. integrator.fsallast = z₇/dt
+  end
+end
+
+@muladd function perform_step!(integrator, cache::KenCarp58ConstantCache, repeat_step=false)
+  @unpack t,dt,uprev,u,p = integrator
+  nlsolver = cache.nlsolver
+  @unpack γ,a31,a32,a41,a42,a43,a51,a52,a53,a54,a61,a62,a63,a64,a65,a71,a72,a73,a74,a75,a76,a83,a84,a85,a86,a87,c3,c4,c5,c6,c7 = cache.tab
+  @unpack α31,α32,α41,α42,α51,α52,α61,α62,α63,α71,α72,α73,α81,α82,α83,α84,α85,α86,α87 = cache.tab
+  @unpack btilde3,btilde4,btilde5,btilde6,btilde7,btilde8 = cache.tab
+  @unpack ea21,ea31,ea32,ea41,ea42,ea43,ea51,ea52,ea53,ea54,ea61,ea62,ea63,ea64,ea65 = cache.tab
+  @unpack ea71,ea72,ea73,ea74,ea75,ea76,ea81,ea82,ea83,ea84,ea85,ea86,ea87 = cache.tab
+  @unpack eb3,eb4,eb5,eb6,eb7,eb8 = cache.tab
+  @unpack ebtilde3,ebtilde4,ebtilde5,ebtilde6,ebtilde7,ebtilde8 = cache.tab
+  alg = unwrap_alg(integrator, true)
+
+  if typeof(integrator.f) <: SplitFunction
+    f = integrator.f.f1
+    f2 = integrator.f.f2
+  else
+    f = integrator.f
+  end
+
+  # precalculations
+  γdt = γ*dt
+
+  # calculate W
+  markfirststage!(nlsolver)
+
+  ##### Step 1
+
+  if typeof(integrator.f) <: SplitFunction
+    # Explicit tableau is not FSAL
+    # Make this not compute on repeat
+    z₁ = dt.*f(uprev, p, t)
+  else
+    # FSAL Step 1
+    z₁ = dt*integrator.fsalfirst
+  end
+
+  ##### Step 2
+
+  # TODO: Add extrapolation choice
+
+    ##### Step 2
+
+  # TODO: Add extrapolation choice
+
+  nlsolver.z = z₂ = z₁
+
+  tmp = uprev + γ*z₁
+
+  if typeof(integrator.f) <: SplitFunction
+    # This assumes the implicit part is cheaper than the explicit part
+    k1 = dt*integrator.fsalfirst - z₁
+    tmp += ea21*k1
+  end
+  nlsolver.tmp = tmp
+  nlsolver.c = 2γ
+
+  z₂ = nlsolve!(nlsolver, integrator, cache, repeat_step)
+  nlsolvefail(nlsolver) && return
+
+  ################################## Solve Step 3
+
+  if typeof(integrator.f) <: SplitFunction
+    z₃ = z₂
+    u = nlsolver.tmp + γ*z₂
+    k2 = dt*f2(u,p,t+2γdt)
+    integrator.destats.nf2 += 1
+    tmp = uprev + a31*z₁ + a32*z₂ + ea31*k1 + ea32*k2
+  else
+    # Guess is from Hermite derivative on z₁ and z₂
+    z₃ = α31*z₁ + α32*z₂
+    tmp = uprev + a31*z₁ + a32*z₂
+  end
+  nlsolver.z = z₃
+  nlsolver.c = c3
+  nlsolver.tmp = tmp
+
+  z₃ = nlsolve!(nlsolver, integrator, cache, repeat_step)
+  nlsolvefail(nlsolver) && return
+
+  ################################## Solve Step 4
+
+  if typeof(integrator.f) <: SplitFunction
+    z₄ = z₁
+    u = nlsolver.tmp + γ*z₃
+    k3 = dt*f2( u,p,t+c3*dt)
+    integrator.destats.nf2 += 1
+    tmp = uprev + a41*z₁ + a42*z₂ + a43*z₃ + ea41*k1 + ea42*k2 + ea43*k3
+  else
+    z₄ = α41*z₁ + α42*z₂
+    tmp = uprev + a41*z₁ + a42*z₂ + a43*z₃
+  end
+  nlsolver.z = z₄
+  nlsolver.c = c4
+  nlsolver.tmp = tmp
+
+  z₄ = nlsolve!(nlsolver, integrator, cache, repeat_step)
+  nlsolvefail(nlsolver) && return
+
+  ################################## Solve Step 5
+
+  if typeof(integrator.f) <: SplitFunction
+    z₅ = z₂
+    u = nlsolver.tmp + γ*z₄
+    k4 = dt*f2( u,p,t+c4*dt)
+    integrator.destats.nf2 += 1
+    tmp = uprev + a51*z₁ + a52*z₂ + a53*z₃ + a54*z₄ + ea51*k1 + ea52*k2 + ea53*k3 + ea54*k4
+  else
+    z₅ = α51*z₁ + α52*z₂
+    tmp = uprev + a51*z₁ + a52*z₂ + a53*z₃ + a54*z₄
+  end
+  nlsolver.z = z₅
+  nlsolver.c = c5
+  nlsolver.tmp = tmp
+
+  z₅ = nlsolve!(nlsolver, integrator, cache, repeat_step)
+  nlsolvefail(nlsolver) && return
+
+  ################################## Solve Step 6
+
+  if typeof(integrator.f) <: SplitFunction
+    z₆ = z₃
+    u = nlsolver.tmp + γ*z₅
+    k5 = dt*f2( u,p,t+c5*dt)
+    integrator.destats.nf2 += 1
+    tmp = uprev + a61*z₁ + a62*z₂ + a63*z₃ + a64*z₄ + a65*z₅ + ea61*k1 + ea62*k2 + ea63*k3 + ea64*k4 + ea65*k5
+  else
+    z₆ = α61*z₁ + α62*z₂ + α63*z₃
+    tmp = uprev + a61*z₁ + a62*z₂ + a63*z₃ + a64*z₄ + a65*z₅
+  end
+  nlsolver.z = z₆
+  nlsolver.c = c6
+  nlsolver.tmp = tmp
+
+  z₆ = nlsolve!(nlsolver, integrator, cache, repeat_step)
+  nlsolvefail(nlsolver) && return
+
+  ################################## Solve Step 7
+
+  if typeof(integrator.f) <: SplitFunction
+    z₇ = z₃
+    u = nlsolver.tmp + γ*z₆
+    k6 = dt*f2( u,p,t+c6*dt)
+    integrator.destats.nf2 += 1
+    tmp = uprev + a71*z₁ + a72*z₂ +  a73*z₃ + a74*z₄ + a75*z₅ + a76*z₆ + ea71*k1 + ea72*k2 + ea73*k3 + ea74*k4 + ea75*k5 + ea76*k6
+  else
+    z₇ = α71*z₁ + α72*z₂ + α73*z₃
+    tmp = uprev + a71*z₁ + a72*z₂ +  a73*z₃ + a74*z₄ + a75*z₅ + a76*z₆
+  end
+  nlsolver.z = z₇
+  nlsolver.c = c7
+  nlsolver.tmp = tmp
+
+  z₇ = nlsolve!(nlsolver, integrator, cache, repeat_step)
+  nlsolvefail(nlsolver) && return
+
+  ################################## Solve Step 8
+
+  if typeof(integrator.f) <: SplitFunction
+    z₈ = z₇
+    u = nlsolver.tmp + γ*z₇
+    k7 = dt*f2( u,p,t+c7*dt)
+    integrator.destats.nf2 += 1
+    tmp = uprev + a83*z₃ + a84*z₄ + a85*z₅ + a86*z₆ + a87*z₇ + ea81*k1 + ea82*k2 + ea83*k3 + ea84*k4 + ea85*k5 + ea86*k6 + ea87*k7
+  else
+    z₈ = α81*z₁ + α82*z₂ + α83*z₃ + α84*z₄ + α85*z₅ + α86*z₆ + α87*z₇
+    tmp = uprev + a83*z₃ + a84*z₄ + a85*z₅ + a86*z₆ + a87*z₇
+  end
+  nlsolver.z = z₈
+  nlsolver.c = 1
+  nlsolver.tmp = tmp
+
+  z₈ = nlsolve!(nlsolver, integrator, cache, repeat_step)
+  nlsolvefail(nlsolver) && return
+
+  u = nlsolver.tmp + γ*z₈
+  if typeof(integrator.f) <: SplitFunction
+    k8 = dt*f2( u,p,t+dt)
+    integrator.destats.nf2 += 1
+    u = uprev + a83*z₃ + a84*z₄ + a85*z₅ + a86*z₆ + a87*z₇ + γ*z₈ + eb3*k3 + eb4*k4 + eb5*k5 + eb6*k6 + eb7*k7 + eb8*k8
+  end
+
+  ################################### Finalize
+
+  if integrator.opts.adaptive
+    if typeof(integrator.f) <: SplitFunction
+      tmp = btilde3*z₃ + btilde4*z₄ + btilde5*z₅ + btilde6*z₆ + btilde7*z₇ + btilde8*z₈ + ebtilde3*k3 + ebtilde4*k4 + ebtilde5*k5 + ebtilde6*k6 + ebtilde7*k7 + ebtilde8*k8
+    else
+      tmp = btilde3*z₃ + btilde4*z₄ + btilde5*z₅ + btilde6*z₆ + btilde7*z₇ + btilde8*z₈
+    end
+    if isnewton(nlsolver) && alg.smooth_est # From Shampine
+      integrator.destats.nsolve += 1
+      est = _reshape(get_W(nlsolver) \ _vec(tmp), axes(tmp))
+    else
+      est = tmp
+    end
+    atmp = calculate_residuals(est, uprev, u, integrator.opts.abstol, integrator.opts.reltol,integrator.opts.internalnorm,t)
+    integrator.EEst = integrator.opts.internalnorm(atmp,t)
+  end
+
+  if typeof(integrator.f) <: SplitFunction
+    integrator.k[1] = integrator.fsalfirst
+    integrator.fsallast = integrator.f(u, p, t+dt)
+    integrator.k[2] = integrator.fsallast
+  else
+    integrator.fsallast = z₈./dt
+    integrator.k[1] = integrator.fsalfirst
+    integrator.k[2] = integrator.fsallast
+  end
+  integrator.u = u
+end
+
 @muladd function perform_step!(integrator, cache::KenCarp58Cache, repeat_step=false)
   @unpack t,dt,uprev,u,p = integrator
   @unpack z₁,z₂,z₃,z₄,z₅,z₆,z₇,z₈,atmp,nlsolver = cache
@@ -2057,7 +2320,6 @@
   @unpack ea71,ea72,ea73,ea74,ea75,ea76,ea81,ea82,ea83,ea84,ea85,ea86,ea87 = cache.tab
   @unpack eb3,eb4,eb5,eb6,eb7,eb8 = cache.tab
   @unpack ebtilde3,ebtilde4,ebtilde5,ebtilde6,ebtilde7,ebtilde8 = cache.tab
->>>>>>> 2071a6d8
   alg = unwrap_alg(integrator, true)
 
   if typeof(integrator.f) <: SplitFunction
@@ -2090,12 +2352,8 @@
 
   # TODO: Allow other choices here
   z₂ .= z₁
-<<<<<<< HEAD
   nlsolver.z = z₂
-=======
-  nlsolver.z = zero(u)
->>>>>>> 2071a6d8
-
+  
   @.. tmp = uprev + γ*z₁
 
   if typeof(integrator.f) <: SplitFunction
@@ -2118,13 +2376,8 @@
     integrator.destats.nf2 += 1
     @.. tmp = uprev + a31*z₁ + a32*z₂ + ea31*k1 + ea32*k2
   else
-<<<<<<< HEAD
-    #Guess is from Hermite derivative on z₁ and z₂
-    @.. z₃ = a31*z₁ + α32*z₂
-=======
     # Guess is from Hermite derivative on z₁ and z₂
-    @.. z₃ = α31*z₁ + α32*z₂
->>>>>>> 2071a6d8
+    @.. z₃ = α31*z₁ + α32*z₂    
     @.. tmp = uprev + a31*z₁ + a32*z₂
   end
   nlsolver.z = z₃
@@ -2136,21 +2389,13 @@
   ################################## Solve Step 4
 
   if typeof(integrator.f) <: SplitFunction
-<<<<<<< HEAD
-    z₄ .= z₃
-=======
     z₄ .= z₁
->>>>>>> 2071a6d8
     @.. u = tmp + γ*z₃
     f2( k3, u,p,t+c3*dt); k3 .*= dt
     integrator.destats.nf2 += 1
     @.. tmp = uprev + a41*z₁ + a42*z₂ + a43*z₃ + ea41*k1 + ea42*k2 + ea43*k3
   else
-<<<<<<< HEAD
-    @.. z₄ = α41*z₁ + α42*z₂ + α43*z₃
-=======
     @.. z₄ = α41*z₁ + α42*z₂
->>>>>>> 2071a6d8
     @.. tmp = uprev + a41*z₁ + a42*z₂ + a43*z₃
   end
   nlsolver.z = z₄
@@ -2162,11 +2407,7 @@
   ################################## Solve Step 5
 
   if typeof(integrator.f) <: SplitFunction
-<<<<<<< HEAD
-    z₅ .= z₁
-=======
     z₅ .= z₂
->>>>>>> 2071a6d8
     @.. u = tmp + γ*z₄
     f2( k4, u,p,t+c4*dt); k4 .*= dt
     integrator.destats.nf2 += 1
@@ -2202,28 +2443,6 @@
   ################################## Solve Step 7
 
   if typeof(integrator.f) <: SplitFunction
-<<<<<<< HEAD
-    z₇ .= z₆
-    @.. u = tmp + γ*z₆
-    f2( k6, u,p,t+c6*dt); k6 .*= dt
-    integrator.destats.nf2 += 1
-    @.. tmp = uprev + a73*z₃ + a74*z₄ + a75*z₅ + a76*z₆ + ea71*k1 + ea72*k2 + ea73*k3 + ea74*k4 + ea75*k5 + ea76*k6
-  else
-    @.. z₇ = α71*z₁ + α72*z₂ + α73*z₃ + α74*z₄ + α75*z₅ + α76*z₆
-    @.. tmp = uprev + a73*z₃ + a74*z₄ + a75*z₅ + a76*z₆
-  end
-  nlsolver.z = z₇
-
-  nlsolver.c = 1
-  z₇ = nlsolve!(nlsolver, integrator, cache, repeat_step)
-  nlsolvefail(nlsolver) && return
-
-  @.. u = tmp + γ*z₇
-  if typeof(integrator.f) <: SplitFunction
-    f2( k7, u,p,t+dt); k7 .*= dt
-    integrator.destats.nf += 1
-    @.. u = uprev + a73*z₃ + a74*z₄ + a75*z₅ + a76*z₆ + γ*z₇ + eb3*k3 + eb4*k4 + eb5*k5 + eb6*k6 + eb7*k7 
-=======
     z₇ .= z₃
     @.. u = tmp + γ*z₆
     f2( k6, u,p,t+c6*dt); k6 .*= dt
@@ -2261,8 +2480,7 @@
   if typeof(integrator.f) <: SplitFunction
     f2( k8, u,p,t+dt); k8 .*= dt
     integrator.destats.nf += 1
-    @.. u = uprev + a83*z₃ + a84*z₄ + a85*z₅ + a86*z₆ + a87*z₇ + γ*z₈ + eb3*k3 + eb4*k4 + eb5*k5 + eb6*k6 + eb7*k7 + eb8*k8
->>>>>>> 2071a6d8
+    @.. u = uprev + a83*z₃ + a84*z₄ + a85*z₅ + a86*z₆ + a87*z₇ + γ*z₈ + eb3*k3 + eb4*k4 + eb5*k5 + eb6*k6 + eb7*k7 + eb8*k8     
   end
 
   ################################### Finalize
@@ -2270,15 +2488,9 @@
   if integrator.opts.adaptive
 
     if typeof(integrator.f) <: SplitFunction
-<<<<<<< HEAD
-      @.. tmp =  btilde3*z₃ + btilde4*z₄ + btilde5*z₅ + btilde6*z₆ + btilde7*z₇ + ebtilde3*k3 + ebtilde4*k4 + ebtilde5*k5 + ebtilde6*k6 + ebtilde7*k7
-    else
-      @.. tmp = btilde3*z₃ + btilde4*z₄ + btilde5*z₅ + btilde6*z₆ + btilde7*z₇
-=======
       @.. tmp =  btilde3*z₃ + btilde4*z₄ + btilde5*z₅ + btilde6*z₆ + btilde7*z₇ + btilde8*z₈ + ebtilde3*k3 + ebtilde4*k4 + ebtilde5*k5 + ebtilde6*k6 + ebtilde7*k7 + ebtilde8*k8
     else
       @.. tmp =  btilde3*z₃ + btilde4*z₄ + btilde5*z₅ + btilde6*z₆ + btilde7*z₇ + btilde8*z₈
->>>>>>> 2071a6d8
     end
 
     if isnewton(nlsolver) && alg.smooth_est # From Shampine
@@ -2295,10 +2507,6 @@
   if typeof(integrator.f) <: SplitFunction
     integrator.f(integrator.fsallast,u,p,t+dt)
   else
-<<<<<<< HEAD
-    @.. integrator.fsallast = z₇/dt
-=======
     @.. integrator.fsallast = z₈/dt
->>>>>>> 2071a6d8
-  end
+  end   
 end