--- conflicted
+++ resolved
@@ -397,13 +397,11 @@
 Runge-Kutta Schemes for Wave Propagation Phenomena. Journal of Computational Physics,
 228(11), pp 4182-4199, 2009. doi: https://doi.org/10.1016/j.jcp.2009.02.032
 
-<<<<<<< HEAD
+ORK256: Low-Storage Method
+  5-stage, second order low-storage method for wave propogation equations. Fixed timestep only.
+
 Like SSPRK methods, ORK256 also takes optional arguments `stage_limiter!`, `step_limiter!`, 
 where `stage_limiter!` and `step_limiter!` are functions of the form `limiter!(u, f, p, t)`.
-=======
-ORK256: Low-Storage Method
-  5-stage, second order low-storage method for wave propogation equations. Fixed timestep only.
->>>>>>> bd914184
 """
 struct ORK256{StageLimiter,StepLimiter} <: OrdinaryDiffEqAlgorithm
   stage_limiter!::StageLimiter
@@ -419,14 +417,12 @@
   year={1994}
 }
 
-<<<<<<< HEAD
-Like SSPRK methods, CarpenterKennedy2N54 also takes optional arguments `stage_limiter!`, `step_limiter!`, 
-where `stage_limiter!` and `step_limiter!` are functions of the form `limiter!(u, f, p, t)`.
-=======
 CarpenterKennedy2N54: Low-Storage Method
   The five-stage, fourth order low-storage method of Carpenter and Kennedy (free 3rd order Hermite interpolant).
   Fixed timestep only. Designed for hyperbolic PDEs (stability properties).
->>>>>>> bd914184
+
+Like SSPRK methods, CarpenterKennedy2N54 also takes optional arguments `stage_limiter!`, `step_limiter!`, 
+where `stage_limiter!` and `step_limiter!` are functions of the form `limiter!(u, f, p, t)`.
 """
 struct CarpenterKennedy2N54{StageLimiter,StepLimiter} <: OrdinaryDiffEqAlgorithm
   stage_limiter!::StageLimiter
@@ -475,15 +471,13 @@
 Discretizations Applied to Wave Propagation Problems. Journal of Computational Physics, 231(4),
 pp 2067-2091, 2012. doi: https://doi.org/10.1016/j.jcp.2011.11.024
 
-<<<<<<< HEAD
-Like SSPRK methods, DGLDDRK73_C also takes optional arguments `stage_limiter!`, `step_limiter!`, 
-where `stage_limiter!` and `step_limiter!` are functions of the form `limiter!(u, f, p, t)`.
-=======
 DGLDDRK73_C: Low-Storage Method
   7-stage, third order low-storage low-dissipation, low-dispersion scheme for discontinuous Galerkin space discretizations applied to wave propagation problems.
   Optimized for PDE discretizations when maximum spatial step is small due to geometric features of computational domain.
   Fixed timestep only.
->>>>>>> bd914184
+
+Like SSPRK methods, DGLDDRK73_C also takes optional arguments `stage_limiter!`, `step_limiter!`, 
+where `stage_limiter!` and `step_limiter!` are functions of the form `limiter!(u, f, p, t)`.
 """
 struct DGLDDRK73_C{StageLimiter,StepLimiter} <: OrdinaryDiffEqAlgorithm
   stage_limiter!::StageLimiter
@@ -497,15 +491,13 @@
 Discretizations Applied to Wave Propagation Problems. Journal of Computational Physics, 231(4),
 pp 2067-2091, 2012. doi: https://doi.org/10.1016/j.jcp.2011.11.024
 
-<<<<<<< HEAD
-Like SSPRK methods, DGLDDRK84_C also takes optional arguments `stage_limiter!`, `step_limiter!`, 
-where `stage_limiter!` and `step_limiter!` are functions of the form `limiter!(u, f, p, t)`.
-=======
 DGLDDRK84_C: Low-Storage Method
   8-stage, fourth order low-storage low-dissipation, low-dispersion scheme for discontinuous Galerkin space discretizations applied to wave propagation problems.
   Optimized for PDE discretizations when maximum spatial step is small due to geometric features of computational domain.
   Fixed timestep only.
->>>>>>> bd914184
+
+Like SSPRK methods, DGLDDRK84_C also takes optional arguments `stage_limiter!`, `step_limiter!`, 
+where `stage_limiter!` and `step_limiter!` are functions of the form `limiter!(u, f, p, t)`.
 """
 struct DGLDDRK84_C{StageLimiter,StepLimiter} <: OrdinaryDiffEqAlgorithm
   stage_limiter!::StageLimiter
@@ -519,15 +511,13 @@
 Discretizations Applied to Wave Propagation Problems. Journal of Computational Physics, 231(4),
 pp 2067-2091, 2012. doi: https://doi.org/10.1016/j.jcp.2011.11.024
 
-<<<<<<< HEAD
-Like SSPRK methods, DGLDDRK84_F also takes optional arguments `stage_limiter!`, `step_limiter!`, 
-where `stage_limiter!` and `step_limiter!` are functions of the form `limiter!(u, f, p, t)`.
-=======
 DGLDDRK84_F: Low-Storage Method
   8-stage, fourth order low-storage low-dissipation, low-dispersion scheme for discontinuous Galerkin space discretizations applied to wave propagation problems.
   Optimized for PDE discretizations when the maximum spatial step size is not constrained.
   Fixed timestep only.
->>>>>>> bd914184
+
+Like SSPRK methods, DGLDDRK84_F also takes optional arguments `stage_limiter!`, `step_limiter!`, 
+where `stage_limiter!` and `step_limiter!` are functions of the form `limiter!(u, f, p, t)`.
 """
 struct DGLDDRK84_F{StageLimiter,StepLimiter} <: OrdinaryDiffEqAlgorithm
   stage_limiter!::StageLimiter
@@ -541,14 +531,12 @@
 Optimized Stability Regions. Journal of Computational Physics, 231, pp 364-372, 2012.
 doi: https://doi.org/10.1016/j.jcp.2011.09.003
 
-<<<<<<< HEAD
-Like SSPRK methods, NDBLSRK124 also takes optional arguments `stage_limiter!`, `step_limiter!`, 
-where `stage_limiter!` and `step_limiter!` are functions of the form `limiter!(u, f, p, t)`.
-=======
 NDBLSRK124: Low-Storage Method
   12-stage, fourth order low-storage method with optimized stability regions for advection-dominated problems.
   Fixed timestep only.
->>>>>>> bd914184
+
+Like SSPRK methods, NDBLSRK124 also takes optional arguments `stage_limiter!`, `step_limiter!`, 
+where `stage_limiter!` and `step_limiter!` are functions of the form `limiter!(u, f, p, t)`.
 """
 struct NDBLSRK124{StageLimiter,StepLimiter} <: OrdinaryDiffEqAlgorithm
   stage_limiter!::StageLimiter
@@ -562,14 +550,12 @@
 Optimized Stability Regions. Journal of Computational Physics, 231, pp 364-372, 2012.
 doi: https://doi.org/10.1016/j.jcp.2011.09.003
 
-<<<<<<< HEAD
-Like SSPRK methods, NDBLSRK134 also takes optional arguments `stage_limiter!`, `step_limiter!`, 
-where `stage_limiter!` and `step_limiter!` are functions of the form `limiter!(u, f, p, t)`.
-=======
 NDBLSRK134: Low-Storage Method
   13-stage, fourth order low-storage method with optimized stability regions for advection-dominated problems.
   Fixed timestep only.
->>>>>>> bd914184
+
+Like SSPRK methods, NDBLSRK134 also takes optional arguments `stage_limiter!`, `step_limiter!`, 
+where `stage_limiter!` and `step_limiter!` are functions of the form `limiter!(u, f, p, t)`.
 """
 struct NDBLSRK134{StageLimiter,StepLimiter} <: OrdinaryDiffEqAlgorithm
   stage_limiter!::StageLimiter
@@ -583,14 +569,12 @@
 Optimized Stability Regions. Journal of Computational Physics, 231, pp 364-372, 2012.
 doi: https://doi.org/10.1016/j.jcp.2011.09.003
 
-<<<<<<< HEAD
-Like SSPRK methods, NDBLSRK144 also takes optional arguments `stage_limiter!`, `step_limiter!`, 
-where `stage_limiter!` and `step_limiter!` are functions of the form `limiter!(u, f, p, t)`.
-=======
 NDBLSRK144: Low-Storage Method
   14-stage, fourth order low-storage method with optimized stability regions for advection-dominated problems.
   Fixed timestep only.
->>>>>>> bd914184
+
+Like SSPRK methods, NDBLSRK144 also takes optional arguments `stage_limiter!`, `step_limiter!`, 
+where `stage_limiter!` and `step_limiter!` are functions of the form `limiter!(u, f, p, t)`.
 """
 struct NDBLSRK144{StageLimiter,StepLimiter} <: OrdinaryDiffEqAlgorithm
   stage_limiter!::StageLimiter
