--- conflicted
+++ resolved
@@ -2183,11 +2183,7 @@
                                   AB3,AB4,AB5,ABM32,ABM43,ABM54}
 
 const SplitAlgorithms = Union{CNAB2,CNLF2,IRKC,SBDF,
-<<<<<<< HEAD
-                              KenCarp3,KenCarp4, KenCarp47,KenCarp5,CFNLIRK3}
-=======
-                              KenCarp3,KenCarp4,KenCarp5,KenCarp58,CFNLIRK3}
->>>>>>> 2071a6d8
+                              KenCarp3,KenCarp4,KenCarp47,KenCarp5,KenCarp58,CFNLIRK3}
 
 
 # DAE Specific Algorithms
